#!/usr/bin/env python

# Copyright European Organization for Nuclear Research (CERN)
#
# Licensed under the Apache License, Version 2.0 (the "License");
# You may not use this file except in compliance with the License.
# You may obtain a copy of the License at http://www.apache.org/licenses/LICENSE-2.0
#
# Authors:
# - Mario Lassnig, <mario.lassnig@cern.ch>, 2012-2014
# - Vincent Garonne, <vincent.garonne@cern.ch>, 2012-2013
# - Thomas Beermann, <thomas.beermann@cern.ch>, 2012
# - Yun-Pin Sun, <yun-pin.sun@cern.ch>, 2013
# - Cedric Serfon <cedric.serfon@cern.ch>, 2013-2015
# - Martin Barisits <martin.barisits@cern.ch>, 2013-2015
# - Joaquin Bogado <joaquin.bogado@cern.ch>, 2014, 2015
# - Evangelia Liotiri <evangelia.liotiri@cern.ch>, 2015

"""
    Rucio CLI.
"""

import argcomplete
import argparse
import hashlib
import json
import logging
import os
import random
import requests
import signal
import socket
import subprocess
import sys
import tabulate
import time
import traceback
import uuid

from ConfigParser import NoOptionError, NoSectionError
from functools import wraps
from multiprocessing import Process

from rucio.client import Client
from rucio import version
from rucio.common.config import config_get
from rucio.common.exception import (DataIdentifierAlreadyExists, Duplicate, FileAlreadyExists, AccessDenied, ResourceTemporaryUnavailable,
                                    DataIdentifierNotFound, InvalidObject, RSENotFound, InvalidRSEExpression, DuplicateContent, RSEProtocolNotSupported,
                                    RuleNotFound, CannotAuthenticate, MissingDependency, RSEOperationNotSupported, UnsupportedOperation, FileConsistencyMismatch,
                                    RucioException)
from rucio.common.utils import adler32, generate_uuid, execute, construct_surl, chunks, sizefmt, Color
from rucio.rse import rsemanager as rsemgr

SUCCESS = 0
FAILURE = 1

DEFAULT_SECURE_PORT = 443
DEFAULT_PORT = 80


logger = logging.getLogger("user")
tablefmt = 'psql'


def setup_logger(logger):
    logger.setLevel(logging.INFO)
    hdlr = logging.StreamHandler()

    def emit_decorator(fnc):
        def func(*args):
            if 'RUCIO_LOGGING_FORMAT' not in os.environ:
                levelno = args[0].levelno
                if levelno >= logging.CRITICAL:
                    color = '\033[31;1m'
                elif levelno >= logging.ERROR:
                    color = '\033[31;1m'
                elif levelno >= logging.WARNING:
                    color = '\033[33;1m'
                elif levelno >= logging.INFO:
                    color = '\033[32;1m'
                elif levelno >= logging.DEBUG:
                    color = '\033[36;1m'
                else:
                    color = '\033[0m'
                formatter = logging.Formatter('{0}%(asctime)s %(levelname)s [%(message)s]\033[0m'.format(color))
            else:
                formatter = logging.Formatter(os.environ['RUCIO_LOGGING_FORMAT'])
            hdlr.setFormatter(formatter)
            return fnc(*args)
        return func
    hdlr.emit = emit_decorator(hdlr.emit)
    logger.addHandler(hdlr)

setup_logger(logger)


def signal_handler(sig, frame):
    logger.warning('You pressed Ctrl+C! Exiting gracefully')
    child_processes = subprocess.Popen('ps -o pid --ppid %s --noheaders' % os.getpid(), shell=True, stdout=subprocess.PIPE)
    child_processes = child_processes.stdout.read()
    for pid in child_processes.split("\n")[:-1]:
        try:
            os.kill(int(pid), signal.SIGTERM)
        except Exception:
            print 'Cannot kill child process'
    sys.exit(1)

signal.signal(signal.SIGINT, signal_handler)


def extract_scope(did):
    # Try to extract the scope from the DSN
    if did.find(':') > -1:
        scope, name = did.split(':')[0], did.split(':')[1]
        if name.endswith('/'):
            name = name[:-1]
        return scope, name
    else:
        scope = did.split('.')[0]
        if did.startswith('user') or did.startswith('group'):
            scope = ".".join(did.split('.')[0:2])
        if did.endswith('/'):
            did = did[:-1]
        return scope, did


def exception_handler(function):
    @wraps(function)
    def new_funct(*args, **kwargs):
        try:
            return function(*args, **kwargs)
        except InvalidObject, error:
            logger.error(error)
            return FAILURE
        except DataIdentifierNotFound, error:
            logger.error(error)
            logger.debug('This means that the Data IDentifier you provided is not known by Rucio.')
            return FAILURE
        except AccessDenied, error:
            logger.error(error)
            logger.debug('This error is a permission issue. You cannot run this command with your account.')
            return FAILURE
        except DataIdentifierAlreadyExists, error:
            logger.error(error)
            logger.debug('This means that the data IDentifier you try to add is already registered in Rucio.')
            return FAILURE
        except RSENotFound, error:
            logger.error(error)
            logger.debug('This means that the Rucio Storage Element you provided is not known by Rucio.')
            return FAILURE
        except InvalidRSEExpression, error:
            logger.error(error)
            logger.debug('This means the RSE expression you provided is not syntactically correct.')
            return FAILURE
        except DuplicateContent, error:
            logger.error(error)
            logger.debug('This means that the DID you want to attach is already in the target DID.')
            return FAILURE
        except TypeError, error:
            logger.error(error)
            logger.debug('This means the parameter you passed has a wrong type.')
            return FAILURE
        except RuleNotFound, error:
            logger.error(error)
            logger.debug('This means the rule you specified does not exist.')
            return FAILURE
        except UnsupportedOperation, error:
            logger.error(error)
            logger.debug('That means you cannot change the status of the DID.')
            return FAILURE
        except MissingDependency, error:
            logger.error(error)
            logger.debug('This means one dependency is missing.')
            return FAILURE
        except KeyError, error:
            if 'x-rucio-auth-token' in error:
                logger.error(error)
                logger.error('This means that your RUCIO_ACCOUNT environment variable not match with a registered identity to your account.')
            else:
                logger.error(error)
                logger.debug(traceback.format_exc())
                logger.error("This means that the object doesn't have the property " + str(error) + ". This should never happen. Please rerun the last command with the '-v' option and provide the traceback to the developers.")
            return FAILURE
        except RucioException, error:
            logger.error(error)
            return FAILURE
        except IOError, error:
            logger.error(error)
            return FAILURE
        except Exception, error:
            logger.error(error)
            logger.error('Rucio exited with an unexpected/unknown error. Please re run the last command with "-v" option and provide the traceback below to the developers.')
            logger.debug(traceback.format_exc())
            return FAILURE
    return new_funct


def get_client(args):
    """
    Returns a new client object.
    """
    if args.auth_strategy == 'userpass':
        creds = {'username': args.username, 'password': args.password}
    else:
        creds = None

    try:
        client = Client(rucio_host=args.host, auth_host=args.auth_host,
                        account=args.account,
                        auth_type=args.auth_strategy, creds=creds,
                        ca_cert=args.ca_certificate, timeout=args.timeout)
    except CannotAuthenticate, error:
        logger.error(error)
        if not args.auth_strategy:
            if 'RUCIO_AUTH_TYPE' in os.environ:
                auth_type = os.environ['RUCIO_AUTH_TYPE']
            else:
                try:
                    auth_type = config_get('client', 'auth_type')
                except (NoOptionError, NoSectionError):
                    logger.error('Cannot get AUTH_TYPE')
                    sys.exit(FAILURE)
        if auth_type == 'x509_proxy':
            logger.error('Please verify that your proxy is still valid and renew it if needed.')
        sys.exit(FAILURE)
    return client


@exception_handler
def ping(args):
    """
    Pings a Rucio server.
    """
    client = get_client(args)
    server_info = client.ping()
    if server_info:
        print server_info['version']
        return SUCCESS
    logger.error('Ping failed')
    return FAILURE


@exception_handler
def whoami_account(args):
    """
    %(prog)s show [options] <field1=value1 field2=value2 ...>

    Show extended information of a given account
    """
    client = get_client(args)
    info = client.whoami()
    for k in info:
        print k.ljust(10) + ' : ' + str(info[k])
    return SUCCESS


@exception_handler
def add_file(args):
    """
    %(prog)s show [options] <field1=value1 field2=value2 ...>

    Add file.
    """
    client = get_client(args)
    scope = args.scope
    lfn = args.lfn
    if scope is None:
        scope, lfn = extract_scope(lfn)
    client.add_file(rse=args.rse, scope=scope, lfn=lfn)
    print 'Added new file replica: %s-%s' % (args.rse, args.lfn)
    return SUCCESS


@exception_handler
def list_dataset_replicas(args):
    """
    %(prog)s list [options] <field1=value1 field2=value2 ...>

    List dataset replicas
    """
    client = get_client(args)
    datasets = {}
    result = {}
    scope, name = extract_scope(args.did)
    meta = client.get_metadata(scope, name)
    if meta['did_type'] != 'DATASET' or args.deep:
        dids = client.scope_list(scope=scope, name=name, recursive=True)
        for did in dids:
            if did['type'] == 'FILE':
                dsn = '%s:%s' % (did['parent']['scope'], did['parent']['name'])
                if dsn not in datasets:
                    datasets[dsn] = 0
                datasets[dsn] += 1
    else:
        datasets['%s:%s' % (scope, name)] = 0
    for dsn in datasets:
        scope, name = extract_scope(dsn)
        result[dsn] = {}
        if args.deep:
            replicas = client.list_replicas([{'scope': scope, 'name': name}])
            for replica in replicas:
                for rse in replica['rses']:
                    if rse not in result[dsn]:
                        result[dsn][rse] = [rse, 0, datasets[dsn]]
                    if replica['rses'][rse] != []:
                        result[dsn][rse][1] += 1
        else:
            for rep in client.list_dataset_replicas(scope, name):
                result[dsn][rep['rse']] = [rep['rse'], rep['available_length'], rep['length']]
    if args.csv:
        for dsn in result:
            for rse in result[dsn].values():
                print "{0}, {1}, {2}".format(rse[0], rse[1], rse[2])
    else:
        for dsn in result:
            print '\nDATASET: %s' % (dsn)
            print tabulate.tabulate(result[dsn].values(), tablefmt=tablefmt, headers=['RSE', 'FOUND', 'TOTAL'])
    return SUCCESS


@exception_handler
def list_file_replicas(args):
    """
    %(prog)s list [options] <field1=value1 field2=value2 ...>

    List file replicas
    """
    client = get_client(args)
    protocols = None
    if args.protocols:
        protocols = args.protocols.split(',')

    table = []
    dids = []
    rse_dict = {}
    if args.missing and not args.selected_rse:
        print 'Cannot use --missing without specifying a RSE'
        return FAILURE
    if args.selected_rse and args.list_collections:
        print 'Cannot use --rse with --list_collections option'
        return FAILURE
    if args.list_collections and len(args.dids) > 1:
        print 'Cannot use --list_collections option with multiple dids'
        return FAILURE

    for did in args.dids:
        scope, name = extract_scope(did)
        dids.append({'scope': scope, 'name': name})
    replicas = client.list_replicas(dids, schemes=protocols, all_states=args.all_states)
    if args.missing:
        for replica in replicas:
            rses = replica['rses'].keys()
            if args.selected_rse not in rses:
                table.append([replica['scope'], replica['name']])
        print tabulate.tabulate(table, tablefmt=tablefmt, headers=['SCOPE', 'NAME'])
    else:
        for replica in replicas:
            if 'bytes' in replica:
                for rse in replica['rses']:
                    if args.list_collections:
                        if rse not in rse_dict:
                            rse_dict[rse] = 0
                        if replica['rses'][rse] != []:
                            rse_dict[rse] += 1
                    else:
                        for pfn in replica['rses'][rse]:
                            if args.selected_rse:
                                if rse == args.selected_rse:
                                    table.append([replica['scope'], replica['name'], sizefmt(replica['bytes'], args.human), replica['adler32'], '{0}: {1}'.format(rse, pfn)])
                            else:
                                table.append([replica['scope'], replica['name'], sizefmt(replica['bytes'], args.human), replica['adler32'], '{0}: {1}'.format(rse, pfn)])
            elif not args.list_collections:
                table.append([replica['scope'], replica['name'], '???', '???', 'Unavailable'])
        if args.list_collections:
            nbfiles = len([i for i in client.list_files(dids[0]['scope'], dids[0]['name'])])
            sorted_key = rse_dict.keys()
            sorted_key.sort()
            table = []
            for rse in sorted_key:
                table.append([rse, rse_dict[rse], nbfiles])
        if args.list_collections:
            logger.warning('This option is deprecated. Please use rucio list-dataset-replicas instead.')
            print tabulate.tabulate(table, tablefmt=tablefmt, headers=['RSE', 'Found', 'Total'])
        else:
            print tabulate.tabulate(table, tablefmt=tablefmt, headers=['SCOPE', 'NAME', 'FILESIZE', 'ADLER32', 'RSE: REPLICA'])
    return SUCCESS


@exception_handler
def add_dataset(args):
    """
    %(prog)s add-dataset [options] <dsn>

    Add a dataset identifier.
    """
    client = get_client(args)
    scope, name = extract_scope(args.did)
    client.add_dataset(scope=scope, name=name, statuses={'monotonic': args.monotonic}, lifetime=args.lifetime)
    print 'Added %s:%s' % (scope, name)
    return SUCCESS


@exception_handler
def add_container(args):
    """
    %(prog)s add-container [options] <dsn>

    Add a container identifier.
    """
    client = get_client(args)
    scope, name = extract_scope(args.did)
    client.add_container(scope=scope, name=name, statuses={'monotonic': args.monotonic}, lifetime=args.lifetime)
    print 'Added %s:%s' % (scope, name)
    return SUCCESS


@exception_handler
def attach(args):
    """
    %(prog)s attach [options] <field1=value1 field2=value2 ...>

    Attach a data identifier.
    """
    client = get_client(args)
    scope, name = extract_scope(args.todid)
    dids = []
    if args.fromfile:
        if len(args.dids) > 1:
            logger.error("If --fromfile option is active, only one file is supported. The file should contain a list of dids, one per line.")
            return FAILURE
        try:
            f = open(args.dids[0], 'r')
            for did in f.readlines():
                cscope, cname = extract_scope(did.rstrip())
                dids.append({'scope': cscope, 'name': cname})
        except IOError:
            logger.error("Can't open file '" + args.dids[0] + "'.")
            return FAILURE
    else:
        for did in args.dids:
            cscope, cname = extract_scope(did)
            dids.append({'scope': cscope, 'name': cname})
    client.attach_dids(scope=scope, name=name, dids=dids)
    print 'DIDs successfully attached to %s:%s' % (scope, name)
    return SUCCESS


@exception_handler
def detach(args):
    """
    %(prog)s detach [options] <field1=value1 field2=value2 ...>

    Detach data identifier.
    """
    client = get_client(args)
    scope, name = extract_scope(args.fromdid)
    dids = []
    for did in args.dids:
        cscope, cname = extract_scope(did)
        dids.append({'scope': cscope, 'name': cname})
    client.detach_dids(scope=scope, name=name, dids=dids)
    return SUCCESS


@exception_handler
def list_dids(args):
    """
    %(prog)s list-dids scope[:*|:name] [--filter 'key=value' | --recursive]

    List the data identifiers for a given scope.
    """
    client = get_client(args)
    filters = {}
    type = 'collection'
    table = []
    if args.filter:
        if args.recursive:
            logger.error('Option recursive and filter cannot be used together')
            return FAILURE
        else:
            try:
                for key, value in [(a.split('=')[0], a.split('=')[1]) for a in args.filter.split(',')]:
                    if key == 'type':
                        if value.upper() in ['ALL', 'COLLECTION', 'CONTAINER', 'DATASET', 'FILE']:
                            type = value.lower()
                        else:
                            logger.error('{0} is not a valid type. Valid types are {1}'.format(value, ['ALL', 'COLLECTION', 'CONTAINER', 'DATASET', 'FILE']))
                            return FAILURE
                    else:
                        filters[key] = value
            except Exception:
                logger.error("Invalid Filter. Filter must be 'key=value'")
                return FAILURE
    try:
        scope, name = extract_scope(args.did[0])
        if name == '':
            name = '*'
    except InvalidObject:
        scope = args.did[0]
        name = '*'
    if scope not in client.list_scopes():
        logger.error('Scope not found')
        return FAILURE
    if name.find('*') > -1:
        if args.recursive:
            logger.error('Option recursive cannot be used with wildcards')
            return FAILURE
        elif ('name' in filters) and (name != '*'):
            logger.error('You cannot use a wildcard query and a filter by name')
            return FAILURE
        filters['name'] = name
        for did in client.list_dids(scope, filters=filters, type=type, long=True):
            table.append(['%s:%s' % (did['scope'], did['name']), did['did_type']])
    else:
        dids = client.scope_list(scope=scope, name=name, recursive=args.recursive)
        no_result = True
        for did in dids:
            table.append(['%s:%s' % (did['scope'], did['name']), did['type'].upper()])
        if no_result:
            did_info = client.get_did(scope=scope, name=name)
            table.append(['%s:%s' % (did_info['scope'], did_info['name']), did_info['type'].upper()])

    if args.short:
        for did, dummy in table:
            print did
    else:
        print tabulate.tabulate(table, tablefmt=tablefmt, headers=['SCOPE:NAME', '[DID TYPE]'])
    return SUCCESS


@exception_handler
def list_scopes(args):
    """
    %(prog)s list-scopes <scope>

    List scopes.
    """
    # For the moment..
    client = get_client(args)
    scopes = client.list_scopes()
    for scope in scopes:
        print scope
    return SUCCESS


@exception_handler
def list_files(args):
    """
    %(prog)s list-files [options] <field1=value1 field2=value2 ...>

    List data identifier contents.
    """
    client = get_client(args)
    if args.csv:
        for did in args.dids:
            scope, name = extract_scope(did)
            for f in client.list_files(scope=scope, name=name):
                guid = f['guid']
                guid = '%s-%s-%s-%s-%s' % (guid[0:8], guid[8:12], guid[12:16], guid[16:20], guid[20:32])
                print "{0}:{1},{2},{3},{4},{5}".format(f['scope'], f['name'], guid, f['adler32'], sizefmt(f['bytes'], args.human), f['events'])
        return SUCCESS
    table = []
    for did in args.dids:
        totfiles = 0
        totsize = 0
        totevents = 0
        scope, name = extract_scope(did)
        for file in client.list_files(scope=scope, name=name):
            totfiles += 1
            totsize += int(file['bytes'])
            if file['events']:
                totevents += int(file.get('events', 0))
            guid = file['guid']
            guid = '%s-%s-%s-%s-%s' % (guid[0:8], guid[8:12], guid[12:16], guid[16:20], guid[20:32])
            table.append(['%s:%s' % (file['scope'], file['name']), guid, 'ad:%s' % file['adler32'], sizefmt(file['bytes'], args.human), file['events']])
        print tabulate.tabulate(table, tablefmt=tablefmt, headers=['SCOPE:NAME', 'GUID', 'ADLER32', 'FILESIZE', 'EVENTS'])
        print 'Total files : %s' % totfiles
        print 'Total size : %s' % totsize
        if totevents:
            print 'Total events : %s' % totevents
    return SUCCESS


@exception_handler
def list_content(args):
    """
    %(prog)s list-content [options] <field1=value1 field2=value2 ...>

    List data identifier contents.
    """
    client = get_client(args)
    table = []
    for did in args.dids:
        scope, name = extract_scope(did)
        for content in client.list_content(scope=scope, name=name):
            table.append(['%s:%s' % (content['scope'], content['name']), content['type'].upper()])
    print tabulate.tabulate(table, tablefmt=tablefmt, headers=['SCOPE:NAME', '[DID TYPE]'])
    return SUCCESS


@exception_handler
def list_parent_dids(args):
    """
    %(prog)s list-parent-dids

    List parent data identifier.
    """
    client = get_client(args)
    table = []
    scope, name = extract_scope(args.did)
    for dataset in client.list_parent_dids(scope=scope, name=name):
        table.append(['%s:%s' % (dataset['scope'], dataset['name']), dataset['type']])
    print tabulate.tabulate(table, tablefmt=tablefmt, headers=['SCOPE:NAME', '[DID TYPE]'])
    return SUCCESS


@exception_handler
def close(args):
    """
    %(prog)s close [options] <field1=value1 field2=value2 ...>

    Close a dataset or container.
    """
    client = get_client(args)
    for did in args.dids:
        scope, name = extract_scope(did)
        client.set_status(scope=scope, name=name, open=False)
        print '%(scope)s:%(name)s has been closed.' % locals()
    return SUCCESS


@exception_handler
def reopen(args):
    """
    %(prog)s reopen [options] <field1=value1 field2=value2 ...>

    Reopen a dataset or container (only for privileged users).
    """
    client = get_client(args)
    for did in args.dids:
        scope, name = extract_scope(did)
        client.set_status(scope=scope, name=name, open=True)
        print '%(scope)s:%(name)s has been reopened.' % locals()
    return SUCCESS


@exception_handler
def stat(args):
    """
    %(prog)s stat [options] <field1=value1 field2=value2 ...>

    List attributes and statuses about data identifiers..
    """
    client = get_client(args)
    for did in args.dids:
        scope, name = extract_scope(did)
        info = client.get_did(scope=scope, name=name)
        for key, val in info.iteritems():
            print '%(key)s: %(val)s' % locals()
    return SUCCESS


def erase(args):
    """
    %(prog)s erase [options] <field1=value1 field2=value2 ...>

    Delete data identifier.
    """
    client = get_client(args)
    for did in args.dids:
        scope, name = extract_scope(did)
        if args.undo:
            try:
                client.set_metadata(scope=scope, name=name, key='lifetime', value=None)
                logger.info('Erase undo for DID: {0}:{1}'.format(scope, name))
            except Exception:
                logger.warning('Cannot undo erase operation on DID. DID not existent or grace period of 24 hours already expired.')
                logger.warning('    DID: {0}:{1}'.format(scope, name))
        else:
            # set lifetime to expire in 24 hours (value is in seconds).
            client.set_metadata(scope=scope, name=name, key='lifetime', value=86400)
            logger.info('CAUTION! erase operation is irreversible after 24 hours. To cancel this operation you can run the following command:')
            print "rucio erase --undo {0}:{1}".format(scope, name)
    return SUCCESS


def __get_dataset(args):
    '''Parse helper for upload'''
    dsscope = None
    dsname = None
    for item in args:
        if item.count(':') == 1:
            if dsscope:
                raise Exception("Only one dataset should be given")
            else:
                dsscope, dsname = item.split(':')
    return dsscope, dsname


def __get_files(args):
    '''Parse helper for upload'''
    files = []
    for item in args:
        if os.path.isdir(item):
            dname, subdirs, fnames = os.walk(item).next()
            for fname in fnames:
                files.append(os.path.join(dname, fname))
        elif os.path.isfile(item):
            files.append(item)
        else:
            logger.warning('%s does not exist' % item)
    return files


@exception_handler
def upload(args):
    """
    rucio upload [scope:datasetname] [folder/] [files1 file2 file3]
    %(prog)s upload [options] <field1=value1 field2=value2 ...>

    Upload files into Rucio
    """
    client = get_client(args)
    try:
        dsscope, dsname = __get_dataset(args.args)    # None, None if no dataset given
    except Exception:
        logger.error('rucio upload only allows to upload files to one dataset, more than one provided.')
        return FAILURE
    files = __get_files(args.args)               # a list of file names (even if a directory is given)
    if not files:
        return FAILURE
    list_files = []
    files_to_list = []
    lfns = {}
    revert_dict = {}
    if args.scope:
        fscope = args.scope
    else:
        fscope = 'user.' + client.account
    if fscope not in client.list_scopes_for_account(client.account):
        logger.error("Cannot guess the scope for the files. You must specify one with --scope option. The scope must be one of: " + ', '.join(client.list_scopes_for_account(client.account)))
        return FAILURE

    trace = {}
    trace['hostname'] = socket.getfqdn()
    trace['scope'] = fscope
    trace['uuid'] = generate_uuid()
    for name in files:
        try:
            size = os.stat(name).st_size
            checksum = adler32(name)
            logger.debug('Extracting filesize (%s) and checksum (%s) for file %s:%s' % (str(size), checksum, fscope, os.path.basename(name)))
            files_to_list.append({'scope': fscope, 'name': os.path.basename(name)})
            if 'pool.root' in name.lower():  # is a root file, getting the GUID
                status, output, err = execute('pool_extractFileIdentifier {0}'.format(name))
                if status != 0:
                    logger.error('Trying to upload ROOT files but pool_extractFileIdentifier tool can not be found.')
                    logger.error('Setup your ATHENA environment and try again.')
                    return FAILURE
                try:
                    logger.debug('Extracting GUID from POOL file: {0}'.format(output.splitlines()[-1].split()[0].replace('-', '').lower()))
                    guid = output.splitlines()[-1].split()[0].replace('-', '').lower()
                except Exception:
                    logger.error('Error during GUID extraction. Failing. None of the files will be uploaded.')
                    return FAILURE
                list_files.append({'scope': fscope, 'name': os.path.basename(name), 'bytes': size, 'adler32': checksum, 'state': 'C', 'meta': {'guid': guid}})
            else:
                list_files.append({'scope': fscope, 'name': os.path.basename(name), 'bytes': size, 'adler32': checksum, 'state': 'C', 'meta': {'guid': generate_uuid()}})
            if not os.path.dirname(name) in lfns:
                lfns[os.path.dirname(name)] = []
            lfns[os.path.dirname(name)].append({'name': os.path.basename(name), 'scope': fscope, 'adler32': checksum, 'filesize': size})
            revert_dict[fscope, os.path.basename(name)] = os.path.dirname(name)

        except OSError, error:
            logger.error(error)
            logger.error("No operation will be performed. Exiting!")
            return FAILURE

    rse_settings = rsemgr.get_rse_info(args.rse)
    if rse_settings['availability_write'] != 1:
        logger.critical('RSE is not available for write now')
        return FAILURE

    if args.account is None:
        account = client.whoami()['account']
    else:
        account = args.account
    logger.debug('Using account %s' % (account))

    trace['account'] = client.account
    trace['dataset'] = ''
    trace['datasetScope'] = ''
    trace['eventType'] = 'upload'
    trace['eventVersion'] = version.RUCIO_VERSION[0]
    if dsscope and dsname:
        if files_to_list.count({'scope': dsscope, 'name': dsname}) > 0:
            # There is a file with the name of the destination dataset.
            logger.error('scope:name for the files must be different from scope:name for the destination dataset. {0}:{1}'.format(dsscope, dsname))
            return FAILURE
        try:
            client.add_dataset(scope=dsscope, name=dsname, rules=[{'account': client.account, 'copies': 1, 'rse_expression': args.rse, 'grouping': 'DATASET', 'lifetime': args.lifetime}])
            logger.info('Dataset successfully created')
            trace['dataset'] = dsname
            trace['datasetScope'] = dsscope
        except DataIdentifierAlreadyExists:
            # TODO: Need to check the rules thing!!
            logger.warning("The dataset name already exist")

    # Adding files to the catalog
    for f in list_files:
        try:  # If the did already exist in the catalog, only should be upload if the checksum is the same
            meta = client.get_metadata(f['scope'], f['name'])
            replicastate = [rep for rep in client.list_replicas([{'scope': f['scope'], 'name': f['name']}], all_states=True)]
            if args.rse not in replicastate[0]['rses']:
                client.add_replicas(files=[f], rse=args.rse)
            # logger.warning("The file {0}:{1} already exist in the catalog and will not be added.".format(f['scope'], f['name']))
            if rsemgr.exists(rse_settings=rse_settings, files={'name': f['name'], 'scope': f['scope']}):
                logger.warning('File {0}:{1} already exists on RSE. Will not try to reupload'.format(f['scope'], f['name']))
            else:
                if meta['adler32'] == f['adler32']:
                    logger.info('Local files and file %s:%s recorded in Rucio have the same checksum. Will try the upload' % (f['scope'], f['name']))
                    directory = revert_dict[f['scope'], f['name']]
                    trace['remoteSite'] = rse_settings['rse']
                    trace['protocol'] = rse_settings['protocols'][0]['scheme']
                    trace['filesize'] = f['bytes']
                    trace['transferStart'] = time.time()
                    rsemgr.upload(rse_settings=rse_settings, lfns=[{'name': f['name'], 'scope': f['scope'], 'adler32': f['adler32'], 'filesize': f['bytes']}], source_dir=directory)
                    trace['transferEnd'] = time.time()
                    trace['clientState'] = 'DONE'
                    logger.info('File %s:%s successfully uploaded on the storage' % (f['scope'], f['name']))
                    retries = 2
                    for dummy in xrange(retries):
                        try:
                            requests.post(client.host + '/traces/', verify=False, data=json.dumps(trace))
                            break
                        except:
                            pass
                else:
                    raise DataIdentifierAlreadyExists
        except NotImplementedError, error:
            for proto in rse_settings['protocols']:
                if proto['domains']['wan']['read'] == 1:
                    prot = proto['scheme']
            logger.error('Protocol {0} for RSE {1} not supported!'.format(prot, args.rse))
            return FAILURE
        except DataIdentifierNotFound:
            try:
                logger.info('Adding replicas in Rucio catalog')
                client.add_replicas(files=[f], rse=args.rse)
                logger.info('Replicas successfully added')
                if not dsscope:
                    # only need to add rules for files if no dataset is given
                    logger.info('Adding replication rule on RSE {0} for the file {1}:{2}'.format(args.rse, f['scope'], f['name']))
                    client.add_replication_rule([f], copies=1, rse_expression=args.rse, lifetime=args.lifetime)
                directory = revert_dict[f['scope'], f['name']]
                trace['remoteSite'] = rse_settings['rse']
                trace['protocol'] = rse_settings['protocols'][0]['scheme']
                trace['filesize'] = f['bytes']
                trace['transferStart'] = time.time()
                rsemgr.upload(rse_settings=rse_settings, lfns=[{'name': f['name'], 'scope': f['scope'], 'adler32': f['adler32'], 'filesize': f['bytes']}], source_dir=directory)
                trace['transferEnd'] = time.time()
                trace['clientState'] = 'DONE'
                logger.info('File {0}:{1} successfully uploaded on the storage'.format(f['scope'], f['name']))
                retries = 2
                for dummy in xrange(retries):
                    try:
                        requests.post(client.host + '/traces/', verify=False, data=json.dumps(trace))
                        break
                    except:
                        pass
            except (Duplicate, FileAlreadyExists), error:
                logger.warning(error)
                return FAILURE
            except ResourceTemporaryUnavailable, error:
                logger.error(error)
                return FAILURE
        except DataIdentifierAlreadyExists, error:
            logger.debug(error)
            logger.error("Some of the files already exist in the catalog. No one will be added.")
    if dsname:
        # A dataset is provided. Must add the files to the dataset.
        for f in list_files:
            try:
                client.add_files_to_dataset(scope=dsscope, name=dsname, files=[f])
            except Exception, error:
                logger.warning('Failed to attach file {0} to the dataset'.format(f))
                logger.warning(error)
                logger.warning("Continuing with the next one")

    replicas = []
    replica_dictionary = {}
    for chunk_files_to_list in chunks(files_to_list, 50):
        for rep in client.list_replicas(chunk_files_to_list):
            replica_dictionary[rep['scope'], rep['name']] = rep['rses'].keys()
    for file in list_files:
        if (file['scope'], file['name']) not in replica_dictionary:
            file['state'] = 'A'
            replicas.append(file)
        elif args.rse not in replica_dictionary[file['scope'], file['name']]:
            file['state'] = 'A'
            replicas.append(file)
    if replicas != []:
        logger.info('Will update the file replicas states')
        for chunk_replicas in chunks(replicas, 20):
            try:
                client.update_replicas_states(rse=args.rse, files=chunk_replicas)
            except AccessDenied, error:
                logger.error(error)
                return FAILURE
        logger.info('File replicas states successfully updated')
    return SUCCESS


def _downloader(total_number, scope, name, files, tape_endpoints, is_admin, last_chosen_rse, rse_dict, dest_dir, trace, client):
    for file in files:
        logger.info('Starting the download of %s:%s' % (file['scope'], file['name']))
        stime = time.time()
        trace['scope'] = file['scope']
        trace['filename'] = file['name']
        if scope == file['scope'] and name == file['name']:
            trace['dataset'] = ''
            trace['datasetScope'] = ''
        else:
            trace['dataset'] = name
            trace['datasetScope'] = scope
        rses = file['rses'].keys()
        if rses == []:
            logger.warning('File %s:%s has no available replicas. Cannot be downloaded.' % (file['scope'], file['name']))
            trace['clientState'] = 'FILE_NOT_FOUND'
            trace['eventType'] = 'download'
            trace['eventVersion'] = version.RUCIO_VERSION[0]
            requests.post(client.host + '/traces/', verify=False, data=json.dumps(trace))
        else:
            trace['filesize'] = file['bytes']
        trace['eventType'] = 'download'
        trace['eventVersion'] = version.RUCIO_VERSION[0]
        rse_to_remove = []
        for rse in rses:
            if str(rse) in tape_endpoints:
                rse_to_remove.append(rse)
        if len(rses) == len(rse_to_remove):
            if not is_admin:
                logger.warning('File %s:%s has no replicas available on disk endpoints and cannot be downloaded. Please ask for a replication' % (file['scope'], file['name']))
                sys.exit(1)
            else:
                logger.warning('File %s:%s has no replicas available on disk endpoints. Will be downloaded from TAPE.' % (file['scope'], file['name']))
        if last_chosen_rse and last_chosen_rse in rses:
            idx = rses.index(last_chosen_rse)
            rses[idx], rses[0] = rses[0], rses[idx]
        else:
            random.shuffle(rses)
        logger.debug('Choosing RSE')
        index = 0
        download_ok = 0
        if args.rse:
            if args.rse in rses:
                rses = [args.rse]
            else:
                rses = []
        for rse in rses:
            if rse not in rse_dict:
                rse_dict[rse] = rsemgr.get_rse_info(rse)
            if args.protocol:
                try:
                    protocol = rsemgr.select_protocol(rse_dict[rse], operation='read', scheme=args.protocol)
                except RSEProtocolNotSupported, error:
                    logger.error('The protocol specfied (%s) is not supported by the RSE %s' % (args.protocol, rse))
                    logger.debug(error)
                    return FAILURE
                rse_dict[rse]['protocols'] = [protocol, ]
            if rse_dict[rse]['availability_read']:
                logger.debug('Getting file %s:%s from %s' % (file['scope'], file['name'], rse))
                trace['remoteSite'] = rse_dict[rse]['rse']
                trace['protocol'] = rse_dict[rse]['protocols'][0]['scheme']
                trace['transferStart'] = time.time()
                trace['clientState'] = 'DOWNLOAD_ATTEMPT'
                success = False
                retries = 5
                for attempt in xrange(0, retries):
                    try:
                        rsemgr.download(rse_dict[rse], files=[{'name': file['name'], 'scope': file['scope'], 'adler32': file['adler32']}, ], dest_dir=dest_dir, printstatements=True)
                        logger.info('File %s:%s successfully downloaded from %s' % (file['scope'], file['name'], rse))
                        download_ok = 1
                        success = True
                        last_chosen_rse = rse
                        break
                    except FileConsistencyMismatch, error:
                        logger.warning(str(error))
                        try:
                            pfns_dict = rsemgr.lfns2pfns(rse_dict[rse], lfns=[{'name': file['name'], 'scope': file['scope']}, ], operation='read', scheme=args.protocol)
                            pfn = pfns_dict['%s:%s' % (file['scope'], file['name'])]
                            client.declare_suspicious_file_replicas([pfn, ], reason='Corrupted')
                        except Exception, error:
                            logger.debug(str(error))
                        trace['clientState'] = 'FAIL_VALIDATE'
                        logger.debug('Failed attempt %s/%s' % (attempt + 1, retries))
                    except Exception, error:
                        logger.warning(str(error))
                        trace['clientState'] = str(type(error).__name__)
                        logger.debug('Failed attempt %s/%s' % (attempt + 1, retries))
                if success:
                    trace['clientState'] = 'DONE'
                trace['transferEnd'] = time.time()
                for dummy in xrange(retries):
                    try:
                        requests.post(client.host + '/traces/', verify=False, data=json.dumps(trace))
                        break
                    except Exception:
                        pass
                if success:
                    break
                index += 1
                if index != len(rses):
                    logger.debug('Will retry download on an other RSE')
        if not download_ok:
            logger.error('Cannot download file %s:%s' % (file['scope'], file['name']))
        else:
            logger.info('File %s:%s successfully downloaded. %s bytes downloaded in %s seconds' % (file['scope'], file['name'], sizefmt(file['bytes'], args.human), time.time() - stime))
    sys.exit(0)


def _file_exists(type, scope, name, directory, dsn=None):
    file_exists = False
    dest_dir = None
    if type != 'FILE':
        dest_dir = '%s/%s' % (directory, dsn)
        if os.path.isfile('%s/%s' % (dest_dir, name)):
            file_exists = True
    else:
        dest_dir = '%s/%s' % (directory, scope)
        if os.path.isfile('%s/%s' % (dest_dir, name)):
            file_exists = True
    return file_exists, dest_dir


def download(args):
    """
    %(prog)s download [options] <field1=value1 field2=value2 ...>

    Download files from Rucio
    """
    client = get_client(args)
    rse_dict = {}
    summary = {}
    trace = {}
    trace_uuid = generate_uuid()
    trace['hostname'] = socket.getfqdn()
    trace['account'] = client.account
    trace['uuid'] = trace_uuid
    nbfiles_to_download = {}
    try:
        tape_endpoints = [str(rse['rse']) for rse in client.list_rses('istape=True')]
    except InvalidRSEExpression, error:
        logger.warning(error)
        tape_endpoints = []
    account_attributes = [acc for acc in client.list_account_attributes(client.account)]
    is_admin = False
    for attr in account_attributes[0]:
        logger.debug(attr)
        if attr['key'] == 'admin' and attr['value'] is True:
            is_admin = True
            break

    dids = []
    for did in args.dids:
        try:
            scope, name = extract_scope(did)
            if name.find('*') > -1:
                for dsn in client.list_dids(scope, filters={'name': name}):
                    dids.append((scope, dsn))
            else:
                dids.append((scope, name))
        except ValueError, error:
            logger.error('ERROR cannot extract the scope and name from %s : [%s]' % (did, error))
            return FAILURE

    for scope, name in dids:
        try:
            did_info = client.get_did(scope, name)
            files_to_download = [f for f in client.list_files(scope=scope, name=name)]
            if args.nrandom:
                files_to_download = files_to_download[0:args.nrandom]
            nbfiles_to_download['%s:%s' % (scope, name)] = len(files_to_download)
            logger.info('Starting download for %s:%s with %s files' % (scope, name, len(files_to_download)))
            summary['%s:%s' % (scope, name)] = {}
            logger.debug('Getting the list of replicas')
            files = client.list_replicas([{'scope': scope, 'name': name}])
            if args.nrandom:
                files_to_download = [f for f in files]
                random.shuffle(files_to_download)
                files_to_download = files_to_download[0:args.nrandom]
            else:
                files_to_download = files
            last_chosen_rse = None
            dict_files_to_download = {}
            dict_files_to_download[0] = []
            total_workers = 1
            if args.ndownloader:
                total_workers = args.ndownloader
                nlimit = 5
                if total_workers > nlimit:
                    logger.warning('Cannot use more than %s parallel downloader.' % nlimit)
                    total_workers = nlimit
                for i in xrange(total_workers):
                    dict_files_to_download[i] = []
            for file in files_to_download:
                dest_dir = None
                file_exists, dest_dir = _file_exists(did_info['type'], file['scope'], file['name'], args.dir, dsn=name)
                if file_exists:
                    logger.info('File %s:%s already exists locally' % (file['scope'], file['name']))
                    summary['%s:%s' % (scope, name)]['%s:%s' % (file['scope'], file['name'])] = 2
                    # Filling and sending the trace
                    trace['scope'] = file['scope']
                    trace['filename'] = file['name']
                    if scope == file['scope'] and name == file['name']:
                        trace['dataset'] = ''
                        trace['datasetScope'] = ''
                    else:
                        trace['dataset'] = name
                        trace['datasetScope'] = scope
                    trace['filesize'] = file['bytes']
                    trace['eventType'] = 'download'
                    trace['eventVersion'] = version.RUCIO_VERSION[0]
                    trace['transferStart'] = time.time()
                    trace['transferEnd'] = time.time()
                    trace['clientState'] = 'ALREADY_DONE'
                    for dummy in xrange(5):
                        try:
                            requests.post(client.host + '/traces/', verify=False, data=json.dumps(trace))
                            break
                        except Exception:
                            pass
                else:
                    logger.debug('Will start downloading file %s:%s' % (file['scope'], file['name']))
                    if not os.path.isdir(dest_dir):
                        os.mkdir(dest_dir)
                    hash_md5 = hashlib.md5()
                    hash_md5.update('%s:%s' % (file['scope'], file['name']))
                    worker_number = int(hash_md5.hexdigest(), 16) % total_workers
                    dict_files_to_download[worker_number].append(file)

            pool_list = []
            for worker_number in dict_files_to_download:
                proc = Process(target=_downloader, args=(total_workers, scope, name, dict_files_to_download[worker_number], tape_endpoints, is_admin, last_chosen_rse, rse_dict, dest_dir, trace, client))
                proc.start()
                pool_list.append(proc)
            active_workers = pool_list
            while active_workers:
                time.sleep(2)
                for worker in dict_files_to_download:
                    for file in dict_files_to_download[worker]:
                        file_exists, dest_dir = _file_exists(did_info['type'], file['scope'], file['name'], args.dir, dsn=name)
                        if file_exists:
                            summary['%s:%s' % (scope, name)]['%s:%s' % (file['scope'], file['name'])] = 1
                active_workers = [worker for worker in pool_list if worker.is_alive()]
        except DataIdentifierAlreadyExists, error:
            logger.error(error)
            return FAILURE
        except Exception, error:
            logger.error('Failed to download %(scope)s:%(name)s' % locals())
            logger.error(error)

    logger.info('Download operation for %s:%s done' % (scope, name))
    print '----------------------------------'
    print 'Download summary'
    for did in summary:
        print '-' * 40
        print 'DID %s' % (did)
        downloaded_files = 0
        not_downloaded_files = 0
        local_files = 0
        for file in summary[did]:
            if summary[did][file] == 1:
                downloaded_files += 1
            elif summary[did][file] == 2:
                local_files += 1
        not_downloaded_files = nbfiles_to_download[did] - downloaded_files - local_files
        print '{0:40} {1:6d}'.format('Total files : ', nbfiles_to_download[did])
        print '{0:40} {1:6d}'.format('Downloaded files : ', downloaded_files)
        print '{0:40} {1:6d}'.format('Files already found locally : ', local_files)
        print '{0:40} {1:6d}'.format('Files that cannot be downloaded : ', not_downloaded_files)
    return SUCCESS


@exception_handler
def get_metadata(args):
    """
    %(prog)s get_metadata [options] <field1=value1 field2=value2 ...>

    Get data identifier metadata
    """
    client = get_client(args)
    for did in args.dids:
        scope, name = extract_scope(did)
        meta = client.get_metadata(scope=scope, name=name)
        for k in meta:
            print '%s: %s' % (k, meta[k])
    return SUCCESS


@exception_handler
def set_metadata(args):
    """
    %(prog)s set_metadata [options] <field1=value1 field2=value2 ...>

    Set data identifier metadata
    """
    client = get_client(args)
    scope, name = extract_scope(args.did)
    client.set_metadata(scope=scope, name=name, key=args.key, value=args.value)
    return SUCCESS


def delete_metadata(args):
    """
    %(prog)s set_metadata [options] <field1=value1 field2=value2 ...>

    Delete data identifier metadata
    """
    # For the moment..
    raise NotImplementedError


@exception_handler
def add_rule(args):
    """
    %(prog)s add-rule <did> <copies> <rse-expression> [options]

    Add a rule to a did.
    """
    client = get_client(args)
    dids = []
    for did in args.dids:
        scope, name = extract_scope(did)
        dids.append({'scope': scope, 'name': name})
    rule_ids = client.add_replication_rule(dids=dids,
                                           copies=args.copies,
                                           rse_expression=args.rse_expression,
                                           weight=args.weight,
                                           lifetime=args.lifetime,
                                           grouping=args.grouping,
                                           account=args.account,
                                           locked=args.locked,
                                           source_replica_expression=args.source_replica_expression,
                                           notify=args.notify,
                                           activity=args.activity,
                                           comment=args.comment,
                                           ask_approval=args.ask_approval,
                                           asynchronous=args.asynchronous)
    for rule in rule_ids:
        print rule
    return SUCCESS


@exception_handler
def delete_rule(args):
    """
    %(prog)s delete-rule [options] <ruleid>

    Delete a rule.
    """
    client = get_client(args)
    try:
        # Test if the rule_id is a real rule_id
        uuid.UUID(args.rule_id)
        client.delete_replication_rule(rule_id=args.rule_id, purge_replicas=args.purge_replicas)
    except ValueError:
        # Otherwise, trying to extract the scope, name from args.rule_id
        if not args.rse_expression:
            logger.error('A RSE expression must be specified if you do not provide a rule_id but a DID')
            return FAILURE
        scope, name = extract_scope(args.rule_id)
        rules = client.list_did_rules(scope=scope, name=name)
        if args.rule_account is None:
            account = client.account
        else:
            account = args.rule_account
        for rule in rules:
            if rule['rse_expression'] == args.rse_expression and rule['account'] == account:
                client.delete_replication_rule(rule_id=rule['id'], purge_replicas=args.purge_replicas)
    return SUCCESS


@exception_handler
def update_rule(args):
    """
    %(prog)s update-rule [options] <ruleid>

    Update a rule.
    """
    client = get_client(args)
    options = {}
    if args.lifetime:
        options['lifetime'] = None if args.lifetime.lower() == "none" else int(args.lifetime)
    if args.locked:
        if args.locked == "True":
            options['locked'] = True
        elif args.locked == "False":
            options['locked'] = False
    if args.rule_account:
        options['account'] = args.rule_account
    if args.state_stuck:
        options['state'] = 'STUCK'
    if args.state_suspended:
        options['state'] = 'SUSPENDED'
    if args.rule_activity:
        options['activity'] = args.rule_activity
    if args.source_replica_expression:
        options['source_replica_expression'] = None if args.source_replica_expression.lower() == 'none' else args.source_replica_expression
    if args.cancel_requests:
        options['cancel_requests'] = True
    client.update_replication_rule(rule_id=args.rule_id, options=options)
    print 'Updated Rule'
    return SUCCESS


@exception_handler
def info_rule(args):
    """
    %(prog)s rule-info [options] <ruleid>

    Retrieve information about a rule.
    """
    client = get_client(args)
    rule = client.get_replication_rule(rule_id=args.rule_id)
    print "Id:                         %s" % rule['id']
    print "Account:                    %s" % rule['account']
    print "Scope:                      %s" % rule['scope']
    print "Name:                       %s" % rule['name']
    print "RSE Expression:             %s" % rule['rse_expression']
    print "Copies:                     %s" % rule['copies']
    print "State:                      %s" % rule['state']
    print "Locks OK/REPLICATING/STUCK: %s/%s/%s" % (rule['locks_ok_cnt'], rule['locks_replicating_cnt'], rule['locks_stuck_cnt'])
    print "Grouping:                   %s" % rule['grouping']
    print "Expires at:                 %s" % rule['expires_at']
    print "Locked:                     %s" % rule['locked']
    print "Weight:                     %s" % rule['weight']
    print "Created at:                 %s" % rule['created_at']
    print "Updated at:                 %s" % rule['updated_at']
    print "Error:                      %s" % rule['error']
    print "Subscription Id:            %s" % rule['subscription_id']
    print "Source replica expression:  %s" % rule['source_replica_expression']
    print "Activity:                   %s" % rule['activity']
    print "Comment:                    %s" % rule['comments']
    print "Ignore Quota:               %s" % rule['ignore_account_limit']
    print "Ignore Availability:        %s" % rule['ignore_availability']
    print "Purge replicas:             %s" % rule['purge_replicas']
    print "Notification:               %s" % rule['notification']
    return SUCCESS


@exception_handler
def list_rules(args):
    """
    %(prog)s list-rules ...

    List rules.
    """
    client = get_client(args)
    if args.rule_id:
        rules = [client.get_replication_rule(args.rule_id)]
    elif args.file:
        scope, name = extract_scope(args.file)
        rules = client.list_associated_rules_for_file(scope=scope, name=name)
    elif args.did:
        scope, name = extract_scope(args.did)
        meta = client.get_metadata(scope=scope, name=name)
        rules = client.list_did_rules(scope=scope, name=name)
        try:
            rules.next()
            rules = client.list_did_rules(scope=scope, name=name)
        except StopIteration:
            rules = []
            # looking for other rules
            if meta['did_type'] == u'CONTAINER':
                for dsn in client.list_content(scope, name):
                    rules.extend(client.list_did_rules(scope=dsn['scope'], name=dsn['name']))
            if meta['did_type'] == u'DATASET':
                for container in client.list_parent_dids(scope, name):
                    rules.extend(client.list_did_rules(scope=container['scope'], name=container['name']))
    elif args.rule_account:
        rules = client.list_account_rules(account=args.rule_account)
    elif args.subscription:
        account = args.subscription[0]
        name = args.subscription[1]
        rules = client.list_subscription_rules(account=account, name=name)
    else:
        print 'At least one option has to be given. Use -h to list the options.'
        return FAILURE
    if args.csv:
        for rule in rules:
            print "{0}, {1}, {2}, {3}, {4}, {5}, {6}".format(rule['id'],
                                                             rule['account'],
                                                             '%s:%s' % (rule['scope'], rule['name']),
                                                             '%s[%d/%d/%d]' % (rule['state'], rule['locks_ok_cnt'], rule['locks_replicating_cnt'], rule['locks_stuck_cnt']),
                                                             rule['rse_expression'],
                                                             rule['copies'],
                                                             rule['expires_at'])
    else:
        table = []
        for rule in rules:
            table.append([rule['id'],
                          rule['account'],
                          '%s:%s' % (rule['scope'], rule['name']),
                          '%s[%d/%d/%d]' % (rule['state'], rule['locks_ok_cnt'], rule['locks_replicating_cnt'], rule['locks_stuck_cnt']),
                          rule['rse_expression'],
                          rule['copies'],
                          rule['expires_at']])
        print tabulate.tabulate(table, tablefmt='simple', headers=['ID', 'ACCOUNT', 'SCOPE:NAME', 'STATE[OK/REPL/STUCK]', 'RSE_EXPRESSION', 'COPIES', 'EXPIRES (UTC)'])
    return SUCCESS


@exception_handler
def list_rules_history(args):
    """
    %(prog)s list-rules_history ...

    List replication rules history for a DID.
    """
    rule_dict = []
    client = get_client(args)
    scope, name = extract_scope(args.did)
    for rule in client.list_replication_rule_full_history(scope, name):
        if rule['rule_id'] not in rule_dict:
            rule_dict.append(rule['rule_id'])
            print '-' * 40
            print 'Rule insertion'
            print 'Account : %s' % rule['account']
            print 'RSE expression : %s' % (rule['rse_expression'])
            print 'Time : %s' % (rule['created_at'])
        else:
            rule_dict.remove(rule['rule_id'])
            print '-' * 40
            print 'Rule deletion'
            print 'Account : %s' % rule['account']
            print 'RSE expression : %s' % (rule['rse_expression'])
            print 'Time : %s' % (rule['updated_at'])
    return SUCCESS


@exception_handler
def list_rses(args):
    """
    %(prog)s list-rses [options] <field1=value1 field2=value2 ...>

    List rses.

    """
    client = get_client(args)
    rse_expression = None
    if args.rse_expression:
        rse_expression = args.rse_expression
    rses = client.list_rses(rse_expression)
    for rse in rses:
        print '%(rse)s' % rse
    return SUCCESS


@exception_handler
def list_rse_attributes(args):
    """
    %(prog)s list-rse-attributes [options] <field1=value1 field2=value2 ...>

    List rses.

    """
    client = get_client(args)
    attributes = client.list_rse_attributes(rse=args.rse)
    for k in attributes:
        print '  ' + k + ': ' + str(attributes[k])
    return SUCCESS


@exception_handler
def list_rse_usage(args):
    """
    %(prog)s list-rse-usage [options] <rse>

    Show the space usage of a given rse

    """
    client = get_client(args)
    usages = client.get_rse_usage(rse=args.rse)
    print 'USAGE:'
    for usage in usages:
        print '------'
        print_free = False
        if usage['source'] in ['srm']:
            print_free = True
        for elem in usage:
            if not (elem == 'free' or elem == 'total') or print_free:
                if elem == 'free' or elem == 'total' or elem == 'used':
                    print '  {0}: {1}'.format(elem, sizefmt(usage[elem], args.human))
                else:
                    print '  {0}: {1}'.format(elem, sizefmt(usage[elem], args.human))
    print '------'
    return SUCCESS


@exception_handler
def list_account_limits(args):
    """
    %(prog)s list [options] <field1=value1 field2=value2 ...>

    List account limits.

    """
    client = get_client(args)
    table = []
    if args.rse:
        limits = client.get_account_limit(account=args.limit_account, rse=args.rse)
    else:
        limits = client.get_account_limits(account=args.limit_account)
    for limit in limits.items():
        table.append([limit[0], sizefmt(limit[1], args.human)])
    table.sort()
    print tabulate.tabulate(table, tablefmt=tablefmt, headers=['RSE', 'LIMIT'])
    return SUCCESS


@exception_handler
def list_account_usage(args):
    """
    %(prog)s list [options] <field1=value1 field2=value2 ...>

    List account usage.

    """
    client = get_client(args)
    table = []
    if args.rse:
        usage = client.get_account_usage(account=args.usage_account, rse=args.rse)
    else:
        usage = client.get_account_usage(account=args.usage_account)
    for item in usage:
        remaining = 0 if int(item['bytes_remaining']) < 0 else int(item['bytes_remaining'])
        table.append([item['rse'], sizefmt(item['bytes'], args.human), sizefmt(item['bytes_limit'], args.human), sizefmt(remaining, args.human)])
    table.sort()
    print tabulate.tabulate(table, tablefmt=tablefmt, headers=['RSE', 'USAGE', 'LIMIT', 'QUOTA LEFT'])
    return SUCCESS


@exception_handler
def list_datasets_rse(args):
    """
    %(prog)s list [options] <field1=value1 field2=value2 ...>

    List the datasets in a site.

    """
    client = get_client(args)
    if args.long:
        table = []
        for dsn in client.list_datasets_per_rse(args.rse):
            print dsn
            table.append(['%s:%s' % (dsn['scope'], dsn['name']), '%s/%s' % (str(dsn['available_length']), str(dsn['length'])), '%s/%s' % (str(dsn['available_bytes']), str(dsn['bytes']))])
        table.sort()
        print tabulate.tabulate(table, tablefmt=tablefmt, headers=['DID', 'LOCAL FILES/TOTAL FILES', 'LOCAL BYTES/TOTAL BYTES'])
    else:
        dsns = list(set(['%s:%s' % (dsn['scope'], dsn['name']) for dsn in client.list_datasets_per_rse(args.rse)]))
        dsns.sort()
        print "SCOPE:NAME"
        print '----------'
        for dsn in dsns:
            print dsn
    return SUCCESS


@exception_handler
def list_pfns(args):
    """
    %(prog)s list [options] <field1=value1 field2=value2 ...>

    List the possible PFN for a file at a site.

    """
    client = get_client(args)
    dids = args.dids.split(',')
    rse = args.rse
    protocol = args.protocol
    for input_did in dids:
        scope, name = extract_scope(input_did)
        replicas = [rep for rep in client.list_replicas([{'scope': scope, 'name': name}, ], schemes=[protocol, ])]
        if rse in replicas[0]['rses']:
            print replicas[0]['rses'][rse][0]
        logger.warning('The file has no replica on the specified RSE')
        rse_info = rsemgr.get_rse_info(rse)
        proto = rsemgr.create_protocol(rse_info, 'read', scheme=protocol)
        pfn = proto.lfns2pfns(lfns={'scope': scope, 'name': name})
        result = pfn.values()[0]
        if isinstance(result, RSEOperationNotSupported):
            if not rse_info['deterministic']:
                logger.warning('This is a non-deterministic site, so the real PFN might be different from the on suggested')
                rse_attr = client.list_rse_attributes(rse)
                naming_convention = rse_attr.get('naming_convention', None)
                parents = [did for did in client.list_parent_dids(scope, name)]
                if len(parents) > 1:
                    logger.warning('The file has multiple parents')
                for did in parents:
                    if did['type'] == 'DATASET':
                        path = construct_surl(did['name'], name, naming_convention=naming_convention)
                        pfn = ''.join([proto.attributes['scheme'],
                                       '://',
                                       proto.attributes['hostname'],
                                       ':',
                                       str(proto.attributes['port']),
                                       proto.attributes['prefix'],
                                       path if not path.startswith('/') else path[1:]])
                        print pfn
            else:
                logger.error('Unexpected error')
                return FAILURE
        print result
    return SUCCESS


@exception_handler
def list_parent_datasets(args):
    """
    %(prog)s list [options] <field1=value1 field2=value2 ...>

    List the possible PFN for a file at a site.

    """
    client = get_client(args)
    inputs = args.inputs.split(',')
    guids = []
    pfns = []
    for input in inputs:
        try:
            uuid.UUID(input)
            guids.append(input)
        except ValueError:
            pfns.append(input)

    print pfns, guids
    dict_datasets = {}
    if pfns:
        for res in client.get_did_from_pfns(pfns):
            for key in res:
                if key not in dict_datasets:
                    dict_datasets[key] = []
                for rule in client.list_associated_rules_for_file(res[key]['scope'], res[key]['name']):
                    if '%s:%s' % (rule['scope'], rule['name']) not in dict_datasets[key]:
                        dict_datasets[key].append('%s:%s' % (rule['scope'], rule['name']))
    for guid in guids:
        for did in client.get_dataset_by_guid(guid):
            if guid not in dict_datasets:
                dict_datasets[guid] = []
            for rule in client.list_associated_rules_for_file(did['scope'], did['name']):
                if '%s:%s' % (rule['scope'], rule['name']) not in dict_datasets[guid]:
                    dict_datasets[guid].append('%s:%s' % (rule['scope'], rule['name']))

    for pfn in dict_datasets:
        print 'PFN or GUID : ', pfn
        print 'Parents : ', ','.join(dict_datasets[pfn])
    return SUCCESS


def test_server(args):
    """"
    %(prog)s test-server [options] <field1=value1 field2=value2 ...>
    Test the client against a server.
    """
    import nose
    config = nose.config.Config()
    config.verbosity = 2
    nose.run(argv=sys.argv[1:], defaultTest='rucio.tests.test_rucio_server', config=config)
    return SUCCESS


if __name__ == '__main__':
    usage = """
usage: %(prog)s <command> [options] [args]

Commands:

    help <command>  Output help for one of the commands below


"""
    oparser = argparse.ArgumentParser(prog=os.path.basename(sys.argv[0]), add_help=True)
    subparsers = oparser.add_subparsers()

    # Main arguments
    oparser.add_argument('--version', action='version', version='%(prog)s ' + version.version_string())
    oparser.add_argument('--verbose', '-v', default=False, action='store_true', help="Print more verbose output.")
    oparser.add_argument('-H', '--host', dest="host", metavar="ADDRESS", help="The Rucio API host.")
    oparser.add_argument('--auth-host', dest="auth_host", metavar="ADDRESS", help="The Rucio Authentication host.")
    oparser.add_argument('-a', '--account', dest="account", metavar="ACCOUNT", help="Rucio account to use.")
    oparser.add_argument('-S', '--auth-strategy', dest="auth_strategy", default=None, help="Authentication strategy (userpass or x509)")
    oparser.add_argument('-T', '--timeout', dest="timeout", type=float, default=None, help="Set all timeout values to seconds.")
    oparser.add_argument('--robot', '-R', dest="human", default=True, action='store_false', help="All output in bytes and without the units. This output format is preferred by parsers and scripts.")

    # Options for the userpass auth_strategy
    oparser.add_argument('-u', '--user', dest='username', default=None, help='username')
    oparser.add_argument('-pwd', '--password', dest='password', default=None, help='password')

    # Options for the x509  auth_strategy
    oparser.add_argument('--certificate', dest='certificate', default=None, help='Client certificate file.')
    oparser.add_argument('--ca-certificate', dest='ca_certificate', default=None, help='CA certificate to verify peer against (SSL).')

    # Ping command
    ping_parser = subparsers.add_parser('ping', help='Ping Rucio server.')
    ping_parser.set_defaults(which='ping')

    # The whoami command
    whoami_parser = subparsers.add_parser('whoami', help='Get information about account whose token is used.')
    whoami_parser.set_defaults(which='whoami_account')

    # The list-file-replicas command
    list_file_replicas_parser = subparsers.add_parser('list-file-replicas', help='List the replicas of a DID and it\'s PFNs.', description='This method allows to list all the replicas of a given Data IDentifier (DID).\
                                                 The only mandatory parameter is the DID which can be a container/dataset/files. By default all the files replicas in state available are returned.')
    list_file_replicas_parser.set_defaults(which='list_file_replicas')
    list_file_replicas_parser.add_argument('--protocols', dest='protocols', action='store', help='List of comma separated protocols. (i.e. https, root, srm).', required=False)
    list_file_replicas_parser.add_argument('--all-states', dest='all_states', action='store_true', default=False, help='To select all replicas (including unavailable ones).', required=False)
    list_file_replicas_parser.add_argument('--list-collections', dest='list_collections', action='store_true', default=False, help='To have the number of files of the dataset by site\
        (' + Color.BOLD + 'DEPRECATED: ' + Color.END + 'please use list-dataset-replicas instead.)', required=False)
    list_file_replicas_parser.add_argument(dest='dids', nargs='+', action='store', help='List of space separated data identifiers.')
    list_file_replicas_parser.add_argument('--rse', dest='selected_rse', default=False, action='store', help='Show only results for this RSE', required=False)
    list_file_replicas_parser.add_argument('--missing', dest='missing', default=False, action='store_true', help='To list missing replicas at a RSE.', required=False)

    # The list_parent_datasets command
    list_parent_datasets_parser = subparsers.add_parser('list-parent-datasets', help='List the datasets associated to a PFN.')
    list_parent_datasets_parser.set_defaults(which='list_parent_datasets')
    list_parent_datasets_parser.add_argument(dest='inputs', action='store', help='The PFN of the DID is required. Must be a SURL or GUID.')

    # The list-dataset-replicas command
    list_dataset_replicas_parser = subparsers.add_parser('list-dataset-replicas', help='List the dataset replicas.')
    list_dataset_replicas_parser.set_defaults(which='list_dataset_replicas')
    list_dataset_replicas_parser.add_argument(dest='did', action='store', help='The name of the DID to search.')
    list_dataset_replicas_parser.add_argument('--deep', action='store_true', help='Make a deep check.')
    list_dataset_replicas_parser.add_argument('--csv', dest='csv', action='store_true', default=False, help='Coma Separated Value output.')

    # The add-dataset command
    add_dataset_parser = subparsers.add_parser('add-dataset', help='Add a dataset to Rucio Catalog. ')
    add_dataset_parser.set_defaults(which='add_dataset')
    add_dataset_parser.add_argument('--monotonic', action='store_true', help='Monotonic status to True.')
    add_dataset_parser.add_argument(dest='did', action='store', help='The name of the dataset to add.')
    add_dataset_parser.add_argument('--lifetime', dest='lifetime', action='store', help='Lifetime in seconds.')

    # The add-container command
    add_container_parser = subparsers.add_parser('add-container', help='Add a container to Rucio Catalog.')
    add_container_parser.set_defaults(which='add_container')
    add_container_parser.add_argument('--monotonic', action='store_true', help='Monotonic status to True.')
    add_container_parser.add_argument(dest='did', action='store', help='The name of the container to add.')
    add_container_parser.add_argument('--lifetime', dest='lifetime', action='store', help='Lifetime in seconds.')

    # The attach command
    attach_parser = subparsers.add_parser('attach', help='Attach a list of DIDs to a parent DID.',
                                          description='Attach a list of Data IDentifiers (file, dataset or container) to an other Data IDentifier (dataset or container).')
    attach_parser.set_defaults(which='attach')
    attach_parser.add_argument(dest='todid', action='store', help='Destination Data IDentifier (either dataset or container).')
    attach_parser.add_argument('-f', '--from-file', dest='fromfile', action='store_true', default=False, help='Attach the DIDs contained in a file. The file should contain one did per line.')
    attach_parser.add_argument(dest='dids', nargs='+', action='store', help='List of space separated data identifiers (or a file containing one did per line, if -f is present).')

    # The detach command
    detach_parser = subparsers.add_parser('detach', help='Detach a list of DIDs from a parent DID.',
                                          description='Detach a list of Data Identifiers (file, dataset or container) from an other Data Identifier (dataset or container).')
    detach_parser.set_defaults(which='detach')
    detach_parser.add_argument(dest='fromdid', action='store', help='Target Data IDentifier (must be a dataset or container).')
    detach_parser.add_argument(dest='dids', nargs='+', action='store', help='List of space separated data identifiers.')

    # The list command
    ls_parser = subparsers.add_parser('ls', help='List the data identifiers matching some metadata (synonym for list-dids).', description='List the Data IDentifiers matching certain pattern.\
                                         Only the collections (i.e. dataset or container) are returned by default.\
                                         With the filter option, you can specify a list of metadata that the Data IDentifier should match.')
    ls_parser.set_defaults(which='list_dids')
    ls_parser.add_argument('-r', '--recursive', dest='recursive', action='store_true', default=False, help='List data identifiers recursively.')
    ls_parser.add_argument('--filter', dest='filter', action='store', help='Filter arguments in form `key=value,another_key=next_value`. Valid keys are name, type.')
    ls_parser.add_argument('--short', dest='short', action='store_true', help='Just dump the list of DIDs.')
    ls_parser.add_argument(dest='did', nargs=1, action='store', default=None, help='Data IDentifier pattern.')

    list_parser = subparsers.add_parser('list-dids', help='List the data identifiers matching some metadata (synonym for ls).', description='List the Data IDentifiers matching certain pattern.\
                                         Only the collections (i.e. dataset or container) are returned by default.\
                                         With the filter option, you can specify a list of metadata that the Data IDentifier should match.')
    list_parser.set_defaults(which='list_dids')
    list_parser.add_argument('--recursive', dest='recursive', action='store_true', default=False, help='List data identifiers recursively.')
    list_parser.add_argument('--filter', dest='filter', action='store', help='Filter arguments in form `key=value,another_key=next_value`. Valid keys are name, type.')
    list_parser.add_argument('--short', dest='short', action='store_true', help='Just dump the list of DIDs.')
    list_parser.add_argument(dest='did', nargs=1, action='store', default=None, help='Data IDentifier pattern')

    # The list parent-dids command
    list_parent_parser = subparsers.add_parser('list-parent-dids', help='List parent DIDs for a given DID', description='List all parents Data IDentifier that contains the target Data IDentifier.')
    list_parent_parser.set_defaults(which='list_parent_dids')
    list_parent_parser.add_argument(dest='did', action='store', default=None, help='Data identifier.')

    # The list-scopes command
    scope_list_parser = subparsers.add_parser('list-scopes', help='List all available scopes.')
    scope_list_parser.set_defaults(which='list_scopes')

    # The close command
    close_parser = subparsers.add_parser('close', help='Close a dataset or container.')
    close_parser.set_defaults(which='close')
    close_parser.add_argument(dest='dids', nargs='+', action='store', help='List of space separated data identifiers.')

    # The reopen command
    reopen_parser = subparsers.add_parser('reopen', help='Reopen a dataset or container (only for privileged users).')
    reopen_parser.set_defaults(which='reopen')
    reopen_parser.add_argument(dest='dids', nargs='+', action='store', help='List of space separated data identifiers.')

    # The stat command
    stat_parser = subparsers.add_parser('stat', help='List attributes and statuses about data identifiers.')
    stat_parser.set_defaults(which='stat')
    stat_parser.add_argument(dest='dids', nargs='+', action='store', help='List of space separated data identifiers.')

    # The erase command
    erase_parser = subparsers.add_parser('erase', help='Delete a data identifier.', description='This command sets the lifetime of the DID in order to expire in the next 24 hours.\
            After this time, the dataset is eligible for deletion. The deletion is not reversible after 24 hours grace time period expired.')
    erase_parser.set_defaults(which='erase')
    erase_parser.add_argument('--undo', dest='undo', action='store_true', default=False, help='Undo erase DIDs. Only works if has been less than 24 hours since erase operation.')
    erase_parser.add_argument(dest='dids', nargs='+', action='store', help='List of space separated data identifiers.')

    # The list_files command
    list_files_parser = subparsers.add_parser('list-files', help='List DID contents', description='List all the files in a Data IDentifier. The DID can be a container, dataset or a file.\
                                                                  What is returned is a list of files in the DID with : <scope>:<name>\t<filesize>\t<checksum>\t<guid>')
    list_files_parser.set_defaults(which='list_files')
    list_files_parser.add_argument('--csv', dest='csv', action='store_true', default=False, help='Coma Separated Value output. This output format is preferred for easy parsing and scripting.')
    list_files_parser.add_argument(dest='dids', nargs='+', action='store', help='List of space separated data identifiers.')

    # The list_content command
    list_content_parser = subparsers.add_parser('list-content', help='List the content of a collection.')
    list_content_parser.set_defaults(which='list_content')
    list_content_parser.add_argument(dest='dids', nargs='+', action='store', help='List of space separated data identifiers.')

    # The upload subparser
    upload_parser = subparsers.add_parser('upload', help='Upload method.')
    upload_parser.set_defaults(which='upload')
    upload_parser.add_argument('--rse', dest='rse', action='store', help='Rucio Storage Element (RSE) name.', required=True)
    upload_parser.add_argument('--lifetime', type=int, action='store', help='Lifetime of the rule in seconds.')
    upload_parser.add_argument('--scope', dest='scope', action='store', help='Scope name.')
    upload_parser.add_argument(dest='args', action='store', nargs='+', help='files and datasets.')

    # The download subparser
    get_parser = subparsers.add_parser('get', help='Download method (synonym for download)')
    get_parser.set_defaults(which='download')
    get_parser.add_argument('--dir', dest='dir', default='.', action='store', help='The directory to store the downloaded file.')
    get_parser.add_argument(dest='dids', nargs='+', action='store', help='List of space separated data identifiers')
    get_parser.add_argument('--rse', action='store', help='Force the RSE from where the DID is downloaded')
    get_parser.add_argument('--protocol', action='store', help='Force the protocol to use')
    get_parser.add_argument('--nrandom', type=int, action='store', help='Download N random files from the DID')
    get_parser.add_argument('--ndownloader', type=int, action='store', help='Choose the number of parallel processes for download')

    download_parser = subparsers.add_parser('download', help='Download method (synonym for get)')
    download_parser.set_defaults(which='download')
    download_parser.add_argument('--dir', dest='dir', default='.', action='store', help='The directory to store the downloaded file.')
    download_parser.add_argument(dest='dids', nargs='+', action='store', help='List of space separated data identifiers.')
    download_parser.add_argument('--rse', action='store', help='Force the RSE from where the DID is downloaded.')
    download_parser.add_argument('--protocol', action='store', help='Force the protocol to use.')
    download_parser.add_argument('--nrandom', type=int, action='store', help='Download N random files from the DID.')
    download_parser.add_argument('--ndownloader', type=int, action='store', help='Choose the number of parallel processes for download.')

    # The get-metadata subparser
    get_metadata_parser = subparsers.add_parser('get-metadata', help='Get metadata for DIDs.')
    get_metadata_parser.set_defaults(which='get_metadata')
    get_metadata_parser.add_argument(dest='dids', nargs='+', action='store', help='List of space separated data identifiers.')

    # The list-pfns subparser
    list_pfns_parser = subparsers.add_parser('list-pfns', help='This command gets the expected PFNs for a list of DIDs.', description='This command gets the expected PFNs for a list of DIDs, even if the replica is not there yet.\
        This command doesn\'t work with all the protocols. If you want the actual PFN for a replica, you should use ' + Color.BOLD + 'rucio list-file-replicas' + Color.END + ' instead.')
    list_pfns_parser.set_defaults(which='list-pfns')
    list_pfns_parser.add_argument(dest='dids', action='store', help='List of DIDs (coma separated)')
    list_pfns_parser.add_argument(dest='rse', action='store', help='RSE')
    list_pfns_parser.add_argument(dest='protocol', action='store', default='srm', help='The protocol, by default srm, can be one of [root|srm|http(s)].')

    # The set-metadata subparser
    set_metadata_parser = subparsers.add_parser('set-metadata', help='set-metadata method')
    set_metadata_parser.set_defaults(which='set_metadata')
    set_metadata_parser.add_argument('--did', dest='did', action='store', help='Data identifier to add', required=True)
    set_metadata_parser.add_argument('--key', dest='key', action='store', help='Attribute key', required=True)
    set_metadata_parser.add_argument('--value', dest='value', action='store', help='Attribute value', required=True)

    # The delete-metadata subparser
    # delete_metadata_parser = subparsers.add_parser('delete-metadata', help='Delete metadata')
    # delete_metadata_parser.set_defaults(which='delete_metadata')

    # The list-rse-usage subparser
    list_rse_usage_parser = subparsers.add_parser('list-rse-usage', help='Shows the total/free/used space for a given RSE. This values can differ for different RSE source.')
    list_rse_usage_parser.set_defaults(which='list_rse_usage')
    list_rse_usage_parser.add_argument(dest='rse', action='store', help='Rucio Storage Element (RSE) name.')
    list_rse_usage_parser.add_argument('--history', dest='history', default=False, action='store', help='List RSE usage history. [Unimplemented]')

    # The list-account-usage subparser
    list_account_usage_parser = subparsers.add_parser('list-account-usage', help='Shows the space used, the quota limit and the quota left for an account for every RSE where the user have quota.')
    list_account_usage_parser.set_defaults(which='list_account_usage')
    list_account_usage_parser.add_argument(dest='usage_account', action='store', help='Account name.')
    list_account_usage_parser.add_argument('--rse', action='store', help='Show usage for only for this RSE.')

    # The list-account-limits subparser
    list_account_limits_parser = subparsers.add_parser('list-account-limits', help='List quota limits for an account in every RSEs.')
    list_account_limits_parser.set_defaults(which='list_account_limits')
    list_account_limits_parser.add_argument('limit_account', action='store', help='The account name.')
    list_account_limits_parser.add_argument('--rse', dest='rse', action='store', help='If this option is given, the results are restricted to only this RSE.')

    # Add replication rule subparser
    add_rule_parser = subparsers.add_parser('add-rule', help='Add replication rule.')
    add_rule_parser.set_defaults(which='add_rule')
    add_rule_parser.add_argument(dest='dids', action='store', nargs='+', help='DID(s) to apply the rule to')
    add_rule_parser.add_argument(dest='copies', action='store', type=int, help='Number of copies')
    add_rule_parser.add_argument(dest='rse_expression', action='store', help='RSE Expression')
    add_rule_parser.add_argument('--weight', dest='weight', action='store', help='RSE Weight')
    add_rule_parser.add_argument('--lifetime', dest='lifetime', action='store', type=int, help='Rule lifetime (in seconds)')
    add_rule_parser.add_argument('--grouping', dest='grouping', action='store', choices=['DATASET', 'ALL', 'NONE'], help='Rule grouping')
    add_rule_parser.add_argument('--locked', dest='locked', action='store_true', help='Rule locking')
    add_rule_parser.add_argument('--source-replica-expression', dest='source_replica_expression', action='store', help='Source Replica Expression')
    add_rule_parser.add_argument('--notify', dest='notify', action='store', help='Notification strategy : Y (Yes), N (No), C (Close)')
    add_rule_parser.add_argument('--activity', dest='activity', action='store', help='Activity to be used (e.g. User, Data Consolidation')
    add_rule_parser.add_argument('--comment', dest='comment', action='store', help='Comment about the replication rule')
    add_rule_parser.add_argument('--ask-approval', dest='ask_approval', action='store_true', help='Ask for rule approval')
    add_rule_parser.add_argument('--asynchronous', dest='asynchronous', action='store_true', help='Create rule asynchronously')

    # Delete replication rule subparser
    delete_rule_parser = subparsers.add_parser('delete-rule', help='Delete replication rule.')
    delete_rule_parser.set_defaults(which='delete_rule')
    delete_rule_parser.add_argument(dest='rule_id', action='store', help='Rule id or DID. If DID, the RSE expression is mandatory.')
    delete_rule_parser.add_argument('--purge-replicas', dest='purge_replicas', action='store_true', help='Purge rule replicas')
<<<<<<< HEAD
    delete_rule_parser.add_argument('--rse_expression', dest='rse_expression', action='store', help='The RSE expression. Must be specified if a DID is provided.')
=======
    delete_rule_parser.add_argument('--rse_expression', dest='rse_expression', action='store', help='The RSE expression. Must be specified if a DID is provided')
    delete_rule_parser.add_argument('--account', dest='rule_account', action='store', help='The account of the rule that must be deleted')
>>>>>>> 34744d36

    # Info replication rule subparser
    info_rule_parser = subparsers.add_parser('rule-info', help='Retrieve information about a rule.')
    info_rule_parser.set_defaults(which='info_rule')
    info_rule_parser.add_argument(dest='rule_id', action='store', help='The rule ID')

    # The list_rules command
    list_rules_parser = subparsers.add_parser('list-rules', help='List replication rules.')
    list_rules_parser.set_defaults(which='list_rules')
    list_rules_parser.add_argument(dest='did', action='store', nargs='?', default=None, help='List by did')
    list_rules_parser.add_argument('--rule', dest='rule_id', action='store', help='List by rule id')
    list_rules_parser.add_argument('--csv', dest='csv', action='store_true', default=False, help='Coma Separated Value output')
    list_rules_parser.add_argument('--file', dest='file', action='store', help='List associated rules of an affected file')
    list_rules_parser.add_argument('--account', dest='rule_account', action='store', help='List by account')
    list_rules_parser.add_argument('--subscription', dest='subscription', action='store', help='List by account and subscription name', metavar=('ACCOUNT', 'SUBSCRIPTION'), nargs=2)

    # The list_rules_history command
    list_rules_history_parser = subparsers.add_parser('list-rules-history', help='List replication rules history for a DID.')
    list_rules_history_parser.set_defaults(which='list_rules_history')
    list_rules_history_parser.add_argument(dest='did', action='store', help='The Data IDentifier.')

    # The update_rule command
    update_rule_parser = subparsers.add_parser('update-rule', help='Update replication rule.')
    update_rule_parser.set_defaults(which='update_rule')
    update_rule_parser.add_argument(dest='rule_id', action='store', help='Rule id')
    update_rule_parser.add_argument('--lifetime', dest='lifetime', action='store', help='Lifetime in seconds.')
    update_rule_parser.add_argument('--locked', dest='locked', action='store', help='Locked (True/False).')
    update_rule_parser.add_argument('--account', dest='rule_account', action='store', help='Account to change.')
    update_rule_parser.add_argument('--stuck', dest='state_stuck', action='store_true', help='Set state to STUCK.')
    update_rule_parser.add_argument('--suspend', dest='state_suspended', action='store_true', help='Set state to SUSPENDED.')
    update_rule_parser.add_argument('--activity', dest='rule_activity', action='store', help='Activity of the rule.')
    update_rule_parser.add_argument('--source-replica-expression', dest='source_replica_expression', action='store', help='Source replica expression of the rule.')
    update_rule_parser.add_argument('--cancel-requests', dest='cancel_requests', action='store_true', help='Cancel requests when setting rules to stuck.')

    # The list-rses command
    list_rses_parser = subparsers.add_parser('list-rses', help='Show the list of all the registered Rucio Storage Elements (RSEs).')
    list_rses_parser.set_defaults(which='list_rses')
    list_rses_parser.add_argument('--expression', dest='rse_expression', action='store', help='The RSE filter expression. A comprehensive help about RSE expressions\
            can be found in ' + Color.BOLD + 'http://rucio.cern.ch/client_tutorial.html#adding-rules-for-replication' + Color.END)

    # The list-rses-attributes command
    list_rse_attributes_parser = subparsers.add_parser('list-rse-attributes', help='List the attributes of an RSE.', description='This command is useful to create RSE filter expressions.')
    list_rse_attributes_parser.set_defaults(which='list_rse-attributes')
    list_rse_attributes_parser.add_argument(dest='rse', action='store', help='The RSE name')

    # The list-datasets-rse command
    list_datasets_rse_parser = subparsers.add_parser('list-datasets-rse', help='List all the datasets at a RSE', description='This method allows to list all the datasets on a given Rucio Storage Element.\
        ' + Color.BOLD + 'Warning: ' + Color.END + 'This command can take a long time depending on the number of datasets in the RSE.')
    list_datasets_rse_parser.set_defaults(which='list_datasets_rse')
    list_datasets_rse_parser.add_argument(dest='rse', action='store', default=None, help='The RSE name')
    list_datasets_rse_parser.add_argument('--long', dest='long', action='store_true', default=False, help='The long option')

    # The test-server command
    test_server_parser = subparsers.add_parser('test-server', help='Test Server', description='Run a battery of nosetests against the Rucio Servers.')
    test_server_parser.set_defaults(which='test_server')

    argcomplete.autocomplete(oparser)

    if len(sys.argv) == 1:
        oparser.print_help()
        sys.exit(FAILURE)

    args = oparser.parse_args(sys.argv[1:])

    commands = {'add_container': add_container,
                'add_dataset': add_dataset,
                'add_rule': add_rule,
                'attach': attach,
                'close': close,
                'reopen': reopen,
                'erase': erase,
                # 'delete_metadata': delete_metadata,
                'delete_rule': delete_rule,
                'detach': detach,
                'download': download,
                'get_metadata': get_metadata,
                'list-pfns': list_pfns,
                'info_rule': info_rule,
                'list_account_limits': list_account_limits,
                'list_account_usage': list_account_usage,
                'list_datasets_rse': list_datasets_rse,
                'list_parent_dids': list_parent_dids,
                'list_files': list_files,
                'list_content': list_content,
                'list_dids': list_dids,
                'list_dataset_replicas': list_dataset_replicas,
                'list_file_replicas': list_file_replicas,
                'list_parent_datasets': list_parent_datasets,
                'list_rses': list_rses,
                'list_rse-attributes': list_rse_attributes,
                'list_rse_usage': list_rse_usage,
                'list_rules': list_rules,
                'list_rules_history': list_rules_history,
                'list_scopes': list_scopes,
                'ping': ping,
                'set_metadata': set_metadata,
                'stat': stat,
                'test_server': test_server,
                'update_rule': update_rule,
                'upload': upload,
                'whoami_account': whoami_account}

    try:
        if args.verbose:
            logger.setLevel(logging.DEBUG)
        start_time = time.time()
        command = commands.get(args.which)
        result = command(args)
        end_time = time.time()
        if args.verbose:
            print "Completed in %-0.4f sec." % (end_time - start_time)
        sys.exit(result)
    except Exception, error:
        logger.error("Strange error {0}".format(error))
        sys.exit(FAILURE)<|MERGE_RESOLUTION|>--- conflicted
+++ resolved
@@ -1914,12 +1914,8 @@
     delete_rule_parser.set_defaults(which='delete_rule')
     delete_rule_parser.add_argument(dest='rule_id', action='store', help='Rule id or DID. If DID, the RSE expression is mandatory.')
     delete_rule_parser.add_argument('--purge-replicas', dest='purge_replicas', action='store_true', help='Purge rule replicas')
-<<<<<<< HEAD
     delete_rule_parser.add_argument('--rse_expression', dest='rse_expression', action='store', help='The RSE expression. Must be specified if a DID is provided.')
-=======
-    delete_rule_parser.add_argument('--rse_expression', dest='rse_expression', action='store', help='The RSE expression. Must be specified if a DID is provided')
     delete_rule_parser.add_argument('--account', dest='rule_account', action='store', help='The account of the rule that must be deleted')
->>>>>>> 34744d36
 
     # Info replication rule subparser
     info_rule_parser = subparsers.add_parser('rule-info', help='Retrieve information about a rule.')
