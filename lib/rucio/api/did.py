--- conflicted
+++ resolved
@@ -401,10 +401,7 @@
     return api_update_return_dict(d)
 
 
-<<<<<<< HEAD
-def get_did_meta(scope, name, vo='def'):
-=======
-def get_metadata_bulk(dids, session=None):
+def get_metadata_bulk(dids, vo='def', session=None):
     """
     Get metadata for a list of dids
     :param dids: A list of dids.
@@ -413,14 +410,13 @@
 
     validate_schema(name='dids', obj=dids)
     for entry in dids:
-        entry['scope'] = InternalScope(entry['scope'])
+        entry['scope'] = InternalScope(entry['scope'], vo=vo)
     meta = did.get_metadata_bulk(dids)
     for met in meta:
         yield api_update_return_dict(met)
 
 
-def get_did_meta(scope, name):
->>>>>>> cbfe560e
+def get_did_meta(scope, name, vo='def'):
     """
     Get all metadata for a given did
 
