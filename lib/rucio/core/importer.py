# Copyright 2012-2018 CERN for the benefit of the ATLAS collaboration.
#
# Licensed under the Apache License, Version 2.0 (the "License");
# you may not use this file except in compliance with the License.
# You may obtain a copy of the License at
#
#    http://www.apache.org/licenses/LICENSE-2.0
#
# Unless required by applicable law or agreed to in writing, software
# distributed under the License is distributed on an "AS IS" BASIS,
# WITHOUT WARRANTIES OR CONDITIONS OF ANY KIND, either express or implied.
# See the License for the specific language governing permissions and
# limitations under the License.
#
# Authors:
<<<<<<< HEAD
# - Hannes Hansen <hannes.jakob.hansen@cern.ch>, 2018
# - Andrew Lister, <andrew.lister@stfc.ac.uk>, 2019
#
# PY3K COMPATIBLE

from rucio.common.exception import RSENotFound
=======
# - Hannes Hansen <hannes.jakob.hansen@cern.ch>, 2018-2019
#
# PY3K COMPATIBLE

from six import string_types
from rucio.common.exception import RSEOperationNotSupported
>>>>>>> 73dcef62
from rucio.core import rse as rse_module, distance as distance_module
from rucio.db.sqla.constants import RSEType
from rucio.db.sqla.session import transactional_session


@transactional_session
def import_rses(rses, session=None):
    new_rses = []
    for rse_name in rses:
        new_rses.append(rse_name)
        rse = rses[rse_name]
        if isinstance(rse.get('rse_type'), string_types):
            rse['rse_type'] = RSEType.from_string(str(rse['rse_type']))
        if not rse_module.rse_exists(rse_name, session=session):
            rse_module.add_rse(rse_name, deterministic=rse.get('deterministic'), volatile=rse.get('volatile'),
                               city=rse.get('city'), region_code=rse.get('region_code'), country_name=rse.get('country_name'),
                               staging_area=rse.get('staging_area'), continent=rse.get('continent'), time_zone=rse.get('time_zone'),
                               ISP=rse.get('ISP'), rse_type=rse.get('rse_type'), latitude=rse.get('latitude'),
                               longitude=rse.get('longitude'), ASN=rse.get('ASN'), availability=rse.get('availability'),
                               session=session)
        else:
            rse_module.update_rse(rse_name, rse, session=session)

        # Protocols
        new_protocols = rse.get('protocols')
        if new_protocols:
            # update existing, add missing and remove left over protocols
            old_protocols = [{'scheme': protocol['scheme'], 'hostname': protocol['hostname'], 'port': protocol['port']} for protocol in rse_module.get_rse_protocols(rse=rse_name, session=session)['protocols']]
            missing_protocols = [new_protocol for new_protocol in new_protocols if {'scheme': new_protocol['scheme'], 'hostname': new_protocol['hostname'], 'port': new_protocol['port']} not in old_protocols]
            outdated_protocols = [new_protocol for new_protocol in new_protocols if {'scheme': new_protocol['scheme'], 'hostname': new_protocol['hostname'], 'port': new_protocol['port']} in old_protocols]
            new_protocols = [{'scheme': protocol['scheme'], 'hostname': protocol['hostname'], 'port': protocol['port']} for protocol in new_protocols]
            to_be_removed_protocols = [old_protocol for old_protocol in old_protocols if old_protocol not in new_protocols]
            for protocol in outdated_protocols:
                scheme = protocol['scheme']
                port = protocol['port']
                hostname = protocol['hostname']
                del protocol['scheme']
                del protocol['hostname']
                del protocol['port']
                rse_module.update_protocols(rse=rse_name, scheme=scheme, data=protocol, hostname=hostname, port=port, session=session)

            for protocol in missing_protocols:
                rse_module.add_protocol(rse=rse_name, parameter=protocol, session=session)

            for protocol in to_be_removed_protocols:
                scheme = protocol['scheme']
                port = protocol['port']
                hostname = protocol['hostname']
                rse_module.del_protocols(rse=rse_name, scheme=scheme, port=port, hostname=hostname, session=session)

        # Limits
        old_limits = rse_module.get_rse_limits(rse=rse_name, session=session)
        for limit_name in ['MaxBeingDeletedFiles', 'MinFreeSpace']:
            limit = rse.get(limit_name)
            if limit:
                if limit_name in old_limits:
                    rse_module.delete_rse_limit(rse=rse_name, name=limit_name, session=session)
                rse_module.set_rse_limits(rse=rse_name, name=limit_name, value=limit, session=session)

        # Attributes
        attributes = rse.get('attributes', {})
        attributes['lfn2pfn_algorithm'] = rse.get('lfn2pfn_algorithm')
        attributes['verify_checksum'] = rse.get('verify_checksum')

        old_attributes = rse_module.list_rse_attributes(rse=rse_name, session=session)
        for attr in attributes:
            value = attributes[attr]
            if value is not None:
                if attr in old_attributes:
                    rse_module.del_rse_attribute(rse=rse_name, key=attr, session=session)
                rse_module.add_rse_attribute(rse=rse_name, key=attr, value=value, session=session)

    # set deleted flag to RSEs that are missing in the import data
    old_rses = [old_rse['rse'] for old_rse in rse_module.list_rses(session=session)]
    for old_rse in old_rses:
        if old_rse not in new_rses:
            try:
                rse_module.del_rse(rse=old_rse, session=session)
            except RSEOperationNotSupported:
                pass


@transactional_session
def import_distances(distances, session=None):
    for src_rse_name in distances:
        src = rse_module.get_rse_id(src_rse_name, session=session)
        for dest_rse_name in distances[src_rse_name]:
            dest = rse_module.get_rse_id(dest_rse_name, session=session)
            distance = distances[src_rse_name][dest_rse_name]
            del distance['src_rse_id']
            del distance['dest_rse_id']

            old_distance = distance_module.get_distances(src_rse_id=src, dest_rse_id=dest, session=session)
            if old_distance:
                distance_module.update_distances(src_rse_id=src, dest_rse_id=dest, parameters=distance, session=session)
            else:
                distance_module.add_distance(src_rse_id=src, dest_rse_id=dest, ranking=distance.get('ranking'),
                                             agis_distance=distance.get('agis_distance'), geoip_distance=distance.get('geoip_distance'),
                                             active=distance.get('active'), submitted=distance.get('submitted'),
                                             transfer_speed=distance.get('transfer_speed'), finished=distance.get('finished'),
                                             failed=distance.get('failed'), session=session)


@transactional_session
def import_data(data, session=None):
    """
    Import data to add and update records in Rucio.

    :param data: data to be imported as dictionary.
    :param session: database session in use.
    """
    # RSEs
    rses = data.get('rses')
    if rses:
<<<<<<< HEAD
        for rse in rses:
            protocols = rse.get('protocols')
            if protocols:
                protocols = protocols.get('protocols')
                del rse['protocols']
            rse_name = rse['rse']
            del rse['rse']
            try:
                rse_id = rse_module.get_rse_id(rse=rse_name, session=session)
            except RSENotFound:
                rse_id = rse_module.add_rse(rse_name, deterministic=rse.get('deterministic'), volatile=rse.get('volatile'),
                                            city=rse.get('city'), region_code=rse.get('region_code'), country_name=rse.get('country_name'),
                                            staging_area=rse.get('staging_area'), continent=rse.get('continent'), time_zone=rse.get('time_zone'),
                                            ISP=rse.get('ISP'), rse_type=rse.get('rse_type'), latitude=rse.get('latitude'),
                                            longitude=rse.get('longitude'), ASN=rse.get('ASN'), availability=rse.get('availability'),
                                            session=session)

            else:
                rse_module.update_rse(rse_id=rse_id, parameters=rse, session=session)

            # Protocols
            if protocols:
                old_protocols = rse_module.get_rse_protocols(rse_id=rse_id, session=session)
                for protocol in protocols:
                    scheme = protocol.get('scheme')
                    hostname = protocol.get('hostname')
                    port = protocol.get('port')
                    intersection = [old_protocol for old_protocol in old_protocols['protocols'] if old_protocol['scheme'] == scheme and old_protocol['hostname'] == hostname and
                                    old_protocol['port'] == port]
                    if intersection:
                        del protocol['scheme']
                        del protocol['hostname']
                        del protocol['port']
                        rse_module.update_protocols(rse_id=rse_id, scheme=scheme, data=protocol, hostname=hostname, port=port, session=session)
                    else:
                        rse_module.add_protocol(rse_id=rse_id, parameter=protocol, session=session)

            # Limits
            limits = rse.get('limits')
            if limits:
                old_limits = rse_module.get_rse_limits(rse_id=rse_id, session=session)
                for limit in limits:
                    if limit in old_limits:
                        rse_module.delete_rse_limit(rse_id=rse_id, name=limit, session=session)
                    rse_module.set_rse_limits(rse_id=rse_id, name=limit, value=limits[limit], session=session)

            # Transfer limits
            transfer_limits = rse.get('transfer_limits')
            if transfer_limits:
                for limit in transfer_limits:
                    old_transfer_limits = rse_module.get_rse_transfer_limits(rse_id=rse_id, activity=limit, session=session)
                    if limit in old_transfer_limits:
                        rse_module.delete_rse_transfer_limits(rse_id=rse_id, activity=limit, session=session)
                    max_transfers = transfer_limits[limit].items()[0][1]['max_transfers']
                    rse_module.set_rse_transfer_limits(rse_id=rse_id, activity=limit, max_transfers=max_transfers, session=session)

            # Attributes
            attributes = rse.get('attributes')
            if attributes:
                old_attributes = rse_module.list_rse_attributes(rse_id=rse_id, session=session)
                for attr in attributes:
                    if attr in old_attributes:
                        rse_module.del_rse_attribute(rse_id=rse_id, key=attr, session=session)
                    rse_module.add_rse_attribute(rse_id=rse_id, key=attr, value=attributes[attr], session=session)
=======
        import_rses(rses, session=session)
>>>>>>> 73dcef62

    # Distances
    distances = data.get('distances')
    if distances:
<<<<<<< HEAD
        for src_rse_name in distances:
            src = rse_module.get_rse_id(src_rse_name, session=session)
            for dest_rse_name in distances[src_rse_name]:
                dest = rse_module.get_rse_id(dest_rse_name, session=session)
                distance = distances[src_rse_name][dest_rse_name]
                del distance['src_rse']
                del distance['dest_rse']

                old_distance = distance_module.get_distances(src_rse_id=src, dest_rse_id=dest, session=session)
                if old_distance:
                    distance_module.update_distances(src_rse_id=src, dest_rse_id=dest, parameters=distance, session=session)
                else:
                    distance_module.add_distance(src_rse_id=src, dest_rse_id=dest, ranking=distance.get('ranking'),
                                                 agis_distance=distance.get('agis_distance'), geoip_distance=distance.get('geoip_distance'),
                                                 active=distance.get('active'), submitted=distance.get('submitted'),
                                                 transfer_speed=distance.get('transfer_speed'), finished=distance.get('finished'),
                                                 failed=distance.get('failed'), session=session)
=======
        import_distances(distances, session=session)
>>>>>>> 73dcef62
<|MERGE_RESOLUTION|>--- conflicted
+++ resolved
@@ -13,21 +13,13 @@
 # limitations under the License.
 #
 # Authors:
-<<<<<<< HEAD
-# - Hannes Hansen <hannes.jakob.hansen@cern.ch>, 2018
+# - Hannes Hansen <hannes.jakob.hansen@cern.ch>, 2018-2019
 # - Andrew Lister, <andrew.lister@stfc.ac.uk>, 2019
 #
 # PY3K COMPATIBLE
 
-from rucio.common.exception import RSENotFound
-=======
-# - Hannes Hansen <hannes.jakob.hansen@cern.ch>, 2018-2019
-#
-# PY3K COMPATIBLE
-
 from six import string_types
-from rucio.common.exception import RSEOperationNotSupported
->>>>>>> 73dcef62
+from rucio.common.exception import RSEOperationNotSupported, RSENotFound
 from rucio.core import rse as rse_module, distance as distance_module
 from rucio.db.sqla.constants import RSEType
 from rucio.db.sqla.session import transactional_session
@@ -37,25 +29,27 @@
 def import_rses(rses, session=None):
     new_rses = []
     for rse_name in rses:
-        new_rses.append(rse_name)
         rse = rses[rse_name]
         if isinstance(rse.get('rse_type'), string_types):
             rse['rse_type'] = RSEType.from_string(str(rse['rse_type']))
-        if not rse_module.rse_exists(rse_name, session=session):
-            rse_module.add_rse(rse_name, deterministic=rse.get('deterministic'), volatile=rse.get('volatile'),
-                               city=rse.get('city'), region_code=rse.get('region_code'), country_name=rse.get('country_name'),
-                               staging_area=rse.get('staging_area'), continent=rse.get('continent'), time_zone=rse.get('time_zone'),
-                               ISP=rse.get('ISP'), rse_type=rse.get('rse_type'), latitude=rse.get('latitude'),
-                               longitude=rse.get('longitude'), ASN=rse.get('ASN'), availability=rse.get('availability'),
-                               session=session)
+        try:
+            rse_id = rse_module.get_rse_id(rse=rse_name, session=session)
+        except RSENotFound:
+            rse_id = rse_module.add_rse(rse=rse_name, deterministic=rse.get('deterministic'), volatile=rse.get('volatile'),
+                                        city=rse.get('city'), region_code=rse.get('region_code'), country_name=rse.get('country_name'),
+                                        staging_area=rse.get('staging_area'), continent=rse.get('continent'), time_zone=rse.get('time_zone'),
+                                        ISP=rse.get('ISP'), rse_type=rse.get('rse_type'), latitude=rse.get('latitude'),
+                                        longitude=rse.get('longitude'), ASN=rse.get('ASN'), availability=rse.get('availability'),
+                                        session=session)
         else:
-            rse_module.update_rse(rse_name, rse, session=session)
+            rse_module.update_rse(rse_id=rse_id, parameters=rse, session=session)
 
+        new_rses.append(rse_id)
         # Protocols
         new_protocols = rse.get('protocols')
         if new_protocols:
             # update existing, add missing and remove left over protocols
-            old_protocols = [{'scheme': protocol['scheme'], 'hostname': protocol['hostname'], 'port': protocol['port']} for protocol in rse_module.get_rse_protocols(rse=rse_name, session=session)['protocols']]
+            old_protocols = [{'scheme': protocol['scheme'], 'hostname': protocol['hostname'], 'port': protocol['port']} for protocol in rse_module.get_rse_protocols(rse_id=rse_id, session=session)['protocols']]
             missing_protocols = [new_protocol for new_protocol in new_protocols if {'scheme': new_protocol['scheme'], 'hostname': new_protocol['hostname'], 'port': new_protocol['port']} not in old_protocols]
             outdated_protocols = [new_protocol for new_protocol in new_protocols if {'scheme': new_protocol['scheme'], 'hostname': new_protocol['hostname'], 'port': new_protocol['port']} in old_protocols]
             new_protocols = [{'scheme': protocol['scheme'], 'hostname': protocol['hostname'], 'port': protocol['port']} for protocol in new_protocols]
@@ -67,58 +61,59 @@
                 del protocol['scheme']
                 del protocol['hostname']
                 del protocol['port']
-                rse_module.update_protocols(rse=rse_name, scheme=scheme, data=protocol, hostname=hostname, port=port, session=session)
+                rse_module.update_protocols(rse_id=rse_id, scheme=scheme, data=protocol, hostname=hostname, port=port, session=session)
 
             for protocol in missing_protocols:
-                rse_module.add_protocol(rse=rse_name, parameter=protocol, session=session)
+                rse_module.add_protocol(rse_id=rse_id, parameter=protocol, session=session)
 
             for protocol in to_be_removed_protocols:
                 scheme = protocol['scheme']
                 port = protocol['port']
                 hostname = protocol['hostname']
-                rse_module.del_protocols(rse=rse_name, scheme=scheme, port=port, hostname=hostname, session=session)
+                rse_module.del_protocols(rse_id=rse_id, scheme=scheme, port=port, hostname=hostname, session=session)
 
         # Limits
-        old_limits = rse_module.get_rse_limits(rse=rse_name, session=session)
+        old_limits = rse_module.get_rse_limits(rse_id=rse_id, session=session)
         for limit_name in ['MaxBeingDeletedFiles', 'MinFreeSpace']:
             limit = rse.get(limit_name)
             if limit:
                 if limit_name in old_limits:
-                    rse_module.delete_rse_limit(rse=rse_name, name=limit_name, session=session)
-                rse_module.set_rse_limits(rse=rse_name, name=limit_name, value=limit, session=session)
+                    rse_module.delete_rse_limit(rse_id=rse_id, name=limit_name, session=session)
+                rse_module.set_rse_limits(rse_id=rse_id, name=limit_name, value=limit, session=session)
 
         # Attributes
         attributes = rse.get('attributes', {})
         attributes['lfn2pfn_algorithm'] = rse.get('lfn2pfn_algorithm')
         attributes['verify_checksum'] = rse.get('verify_checksum')
 
-        old_attributes = rse_module.list_rse_attributes(rse=rse_name, session=session)
+        old_attributes = rse_module.list_rse_attributes(rse_id=rse_id, session=session)
         for attr in attributes:
             value = attributes[attr]
             if value is not None:
                 if attr in old_attributes:
-                    rse_module.del_rse_attribute(rse=rse_name, key=attr, session=session)
-                rse_module.add_rse_attribute(rse=rse_name, key=attr, value=value, session=session)
+                    rse_module.del_rse_attribute(rse_id=rse_id, key=attr, session=session)
+                rse_module.add_rse_attribute(rse_id=rse_id, key=attr, value=value, session=session)
 
     # set deleted flag to RSEs that are missing in the import data
-    old_rses = [old_rse['rse'] for old_rse in rse_module.list_rses(session=session)]
+    old_rses = [old_rse['id'] for old_rse in rse_module.list_rses(session=session)]
     for old_rse in old_rses:
         if old_rse not in new_rses:
             try:
-                rse_module.del_rse(rse=old_rse, session=session)
+                rse_module.del_rse(rse_id=old_rse, session=session)
             except RSEOperationNotSupported:
                 pass
-
 
 @transactional_session
 def import_distances(distances, session=None):
     for src_rse_name in distances:
-        src = rse_module.get_rse_id(src_rse_name, session=session)
+        src = rse_module.get_rse_id(rse=src_rse_name, session=session)
         for dest_rse_name in distances[src_rse_name]:
-            dest = rse_module.get_rse_id(dest_rse_name, session=session)
+            dest = rse_module.get_rse_id(rse=dest_rse_name, session=session)
             distance = distances[src_rse_name][dest_rse_name]
-            del distance['src_rse_id']
-            del distance['dest_rse_id']
+            if 'src_rse_id' in distance:
+                del distance['src_rse_id']
+            if 'dest_rse_id' in distance:
+                del distance['dest_rse_id']
 
             old_distance = distance_module.get_distances(src_rse_id=src, dest_rse_id=dest, session=session)
             if old_distance:
@@ -142,96 +137,9 @@
     # RSEs
     rses = data.get('rses')
     if rses:
-<<<<<<< HEAD
-        for rse in rses:
-            protocols = rse.get('protocols')
-            if protocols:
-                protocols = protocols.get('protocols')
-                del rse['protocols']
-            rse_name = rse['rse']
-            del rse['rse']
-            try:
-                rse_id = rse_module.get_rse_id(rse=rse_name, session=session)
-            except RSENotFound:
-                rse_id = rse_module.add_rse(rse_name, deterministic=rse.get('deterministic'), volatile=rse.get('volatile'),
-                                            city=rse.get('city'), region_code=rse.get('region_code'), country_name=rse.get('country_name'),
-                                            staging_area=rse.get('staging_area'), continent=rse.get('continent'), time_zone=rse.get('time_zone'),
-                                            ISP=rse.get('ISP'), rse_type=rse.get('rse_type'), latitude=rse.get('latitude'),
-                                            longitude=rse.get('longitude'), ASN=rse.get('ASN'), availability=rse.get('availability'),
-                                            session=session)
-
-            else:
-                rse_module.update_rse(rse_id=rse_id, parameters=rse, session=session)
-
-            # Protocols
-            if protocols:
-                old_protocols = rse_module.get_rse_protocols(rse_id=rse_id, session=session)
-                for protocol in protocols:
-                    scheme = protocol.get('scheme')
-                    hostname = protocol.get('hostname')
-                    port = protocol.get('port')
-                    intersection = [old_protocol for old_protocol in old_protocols['protocols'] if old_protocol['scheme'] == scheme and old_protocol['hostname'] == hostname and
-                                    old_protocol['port'] == port]
-                    if intersection:
-                        del protocol['scheme']
-                        del protocol['hostname']
-                        del protocol['port']
-                        rse_module.update_protocols(rse_id=rse_id, scheme=scheme, data=protocol, hostname=hostname, port=port, session=session)
-                    else:
-                        rse_module.add_protocol(rse_id=rse_id, parameter=protocol, session=session)
-
-            # Limits
-            limits = rse.get('limits')
-            if limits:
-                old_limits = rse_module.get_rse_limits(rse_id=rse_id, session=session)
-                for limit in limits:
-                    if limit in old_limits:
-                        rse_module.delete_rse_limit(rse_id=rse_id, name=limit, session=session)
-                    rse_module.set_rse_limits(rse_id=rse_id, name=limit, value=limits[limit], session=session)
-
-            # Transfer limits
-            transfer_limits = rse.get('transfer_limits')
-            if transfer_limits:
-                for limit in transfer_limits:
-                    old_transfer_limits = rse_module.get_rse_transfer_limits(rse_id=rse_id, activity=limit, session=session)
-                    if limit in old_transfer_limits:
-                        rse_module.delete_rse_transfer_limits(rse_id=rse_id, activity=limit, session=session)
-                    max_transfers = transfer_limits[limit].items()[0][1]['max_transfers']
-                    rse_module.set_rse_transfer_limits(rse_id=rse_id, activity=limit, max_transfers=max_transfers, session=session)
-
-            # Attributes
-            attributes = rse.get('attributes')
-            if attributes:
-                old_attributes = rse_module.list_rse_attributes(rse_id=rse_id, session=session)
-                for attr in attributes:
-                    if attr in old_attributes:
-                        rse_module.del_rse_attribute(rse_id=rse_id, key=attr, session=session)
-                    rse_module.add_rse_attribute(rse_id=rse_id, key=attr, value=attributes[attr], session=session)
-=======
         import_rses(rses, session=session)
->>>>>>> 73dcef62
 
     # Distances
     distances = data.get('distances')
     if distances:
-<<<<<<< HEAD
-        for src_rse_name in distances:
-            src = rse_module.get_rse_id(src_rse_name, session=session)
-            for dest_rse_name in distances[src_rse_name]:
-                dest = rse_module.get_rse_id(dest_rse_name, session=session)
-                distance = distances[src_rse_name][dest_rse_name]
-                del distance['src_rse']
-                del distance['dest_rse']
-
-                old_distance = distance_module.get_distances(src_rse_id=src, dest_rse_id=dest, session=session)
-                if old_distance:
-                    distance_module.update_distances(src_rse_id=src, dest_rse_id=dest, parameters=distance, session=session)
-                else:
-                    distance_module.add_distance(src_rse_id=src, dest_rse_id=dest, ranking=distance.get('ranking'),
-                                                 agis_distance=distance.get('agis_distance'), geoip_distance=distance.get('geoip_distance'),
-                                                 active=distance.get('active'), submitted=distance.get('submitted'),
-                                                 transfer_speed=distance.get('transfer_speed'), finished=distance.get('finished'),
-                                                 failed=distance.get('failed'), session=session)
-=======
-        import_distances(distances, session=session)
->>>>>>> 73dcef62
+        import_distances(distances, session=session)