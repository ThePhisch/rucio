--- conflicted
+++ resolved
@@ -688,12 +688,8 @@
     };
     $('#request_submit').hide();
     $('#submit_progress').html('<div class="large-1 columns"><img width="40%" height="40%" src="/media/spinner.gif"></div><div class="large-11 columns">Your rules are being created. Please wait. It may take a some time.</div>');
-<<<<<<< HEAD
-    r.create_rule(options);
-=======
     console.log(options);
     //r.create_rule(options);
->>>>>>> a155ce2e
 };
 
 init_storage = function() {
@@ -1013,11 +1009,6 @@
                     $("#rse_panel").removeClass("active");
                     $("#options_panel").addClass("active");
                 }
-<<<<<<< HEAD
-
-                console.log(e);
-=======
->>>>>>> a155ce2e
             }
         });
     });
@@ -1035,10 +1026,6 @@
         }
     });
     $(document).on('close.fndtn.alert', function(event) {
-<<<<<<< HEAD
-        console.log(event);
-=======
->>>>>>> a155ce2e
         if (event.target.id == 'tour_alert') {
             storage.set('tour_alert', false);
         }
@@ -1053,8 +1040,6 @@
         $("#jira_alert").hide();
     }
 
-<<<<<<< HEAD
-=======
     $('#check_sample').click(function() {
         var $this = $(this);
         if ($this.is(':checked')) {
@@ -1063,5 +1048,4 @@
             $('#nbfiles').prop('disabled', true);
         }
     });
->>>>>>> a155ce2e
 });