--- conflicted
+++ resolved
@@ -1,19 +1,3 @@
-<<<<<<< HEAD
-#!/usr/bin/env python
-'''
-  Copyright European Organization for Nuclear Research (CERN)
-
-  Licensed under the Apache License, Version 2.0 (the "License");
-  You may not use this file except in compliance with the License.
-  You may obtain a copy of the License at
-  http://www.apache.org/licenses/LICENSE-2.0
-
-  Authors:
-   - Mario Lassnig, <mario.lassnig@cern.ch>, 2014-2016
-   - Thomas Beermann, <thomas.beermann@cern.ch>, 2014
-   - Wen Guan, <wen.guan@cern.ch>, 2014
-   - Vincent Garonne, <vincent.garonne@cern.ch>, 2015
-=======
 # Copyright European Organization for Nuclear Research (CERN)
 #
 # Licensed under the Apache License, Version 2.0 (the "License");
@@ -25,8 +9,7 @@
 #  - Thomas Beermann, <thomas.beermann@cern.ch>, 2014
 #  - Wen Guan, <wen.guan@cern.ch>, 2014
 #  - Vincent Garonne, <vincent.garonne@cern.ch>, 2015
->>>>>>> 074a1edc
-
+'''
    Hermes is a daemon to deliver messages: to a messagebroker via STOMP, or emails via SMTP.
 '''
 
