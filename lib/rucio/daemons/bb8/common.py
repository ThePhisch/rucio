# Copyright European Organization for Nuclear Research (CERN)
#
# Licensed under the Apache License, Version 2.0 (the "License");
# You may not use this file except in compliance with the License.
# You may obtain a copy of the License at http://www.apache.org/licenses/LICENSE-2.0
#
# Authors:
# - Martin Barisits, <martin.barisits@cern.ch>, 2016

import logging
import sys

from datetime import datetime

from rucio.core.lock import get_dataset_locks
from rucio.core.rule import get_rule, add_rule, update_rule
from rucio.core.rse_expression_parser import parse_expression
from rucio.core.rse import list_rse_attributes, get_rse_name
from rucio.core.rse_selector import RSESelector
# from rucio.core.subscription import get_subscription_by_id
from rucio.common.config import config_get
from rucio.db.sqla.session import transactional_session

logging.basicConfig(stream=sys.stdout,
                    level=getattr(logging, config_get('common', 'loglevel').upper()),
                    format='%(asctime)s\t%(process)d\t%(levelname)s\t%(message)s')


def rebalance_rule(parent_rule_id, activity, rse_expression):
    """
    Rebalance a replication rule to a new RSE

    :param parent_rule_id:       Replication rule to be rebalanced.
    :param activity:             Activity to be used for the rebalancing.
    :param rse_expression:       RSE expression of the new rule.
    :returns:                    The new child rule id.
    """
    parent_rule = get_rule(rule_id=parent_rule_id)

    if parent_rule['expires_at'] is None:
        lifetime = None
    else:
        lifetime = (parent_rule['expires_at'] - datetime.utcnow()).days * 24 * 3600 + (parent_rule['expires_at'] - datetime.utcnow()).seconds

    child_rule = add_rule(dids=[{'scope': parent_rule['scope'],
                                 'name': parent_rule['name']}],
                          account=parent_rule['account'],
                          copies=parent_rule['copies'],
                          rse_expression=rse_expression,
                          grouping=parent_rule['grouping'],
                          weight=parent_rule['weight'],
                          lifetime=lifetime,
                          locked=parent_rule['locked'],
                          subscription_id=parent_rule['subscription_id'],
                          source_replica_expression=None,
                          activity=activity,
                          notify=parent_rule['notification'],
                          purge_replicas=parent_rule['purge_replicas'],
                          ignore_availability=True,
                          comment=parent_rule['comments'],
                          ask_approval=False,
                          asynchronous=False)[0]

    update_rule(rule_id=parent_rule_id, options={'child_rule_id': child_rule, 'lifetime': 0})
    return child_rule


@transactional_session
def list_rebalance_rule_candidates(rse, session=None):
    """
    List the rebalance rule candidates based on the agreed on specification
    """

    sql = """SELECT /*+ parallel(4) */ r.scope as scope, r.name as name, rawtohex(r.id) as rule_id, r.rse_expression as rse_expression, r.subscription_id as subscription_id, d.bytes as bytes, d.length as length FROM atlas_rucio.dataset_locks dsl JOIN atlas_rucio.rules r ON (dsl.rule_id = r.id) JOIN atlas_rucio.dids d ON (dsl.scope = d.scope and dsl.name = d.name)
WHERE
dsl.rse_id = atlas_rucio.rse2id(:rse) and
(r.expires_at > sysdate+60 or r.expires_at is NULL) and
r.created_at < sysdate-60 and
r.account IN ('panda', 'root', 'ddmadmin') and
r.state = 'O' and
r.copies = 1 and
r.child_rule_id is NULL and
d.bytes is not NULL and
d.is_open = 0 and
r.grouping IN ('D', 'A') and
1 = (SELECT count(*) FROM atlas_rucio.dataset_locks WHERE scope=dsl.scope and name=dsl.name and rse_id = dsl.rse_id) and
0 < (SELECT count(*) FROM atlas_rucio.dataset_locks WHERE scope=dsl.scope and name=dsl.name and INSTR(atlas_rucio.id2rse(rse_id), 'TAPE') > 0)
ORDER BY dsl.accessed_at ASC NULLS FIRST, d.bytes DESC"""  # NOQA
    return session.execute(sql, {'rse': rse}).fetchall()


@transactional_session
def select_target_rse(current_rse, rse_expression, subscription_id, rse_attributes, other_rses=[], exclude_expression=None, session=None):
    """
    Select a new target RSE for a rebalanced rule.

    :param current_rse:          RSE of the source.
    :param rse_expression:       RSE Expression of the source rule.
    :param subscription_id:      Subscription ID of the source rule.
    :param rse_attributes:       The attributes of the source rse.
    :param other_rses:           Other RSEs with existing dataset replicas.
    :param exclude_expression:   Exclude this rse_expression from being target_rses.
    :param session:              The DB Session
    :returns:                    New RSE expression
    """

    if exclude_expression:
        target_rse = '(%s)\\%s' % (exclude_expression, current_rse)
    else:
        target_rse = current_rse

    if subscription_id:
        pass
        # get_subscription_by_id(subscription_id, session)
    rses = parse_expression(expression=rse_expression, session=session)
    if len(rses) > 1:
        # Just define the RSE Expression without the current_rse
        return '(%s)\\%s' % (rse_expression, target_rse)
    if rse_attributes['tier'] is True or rse_attributes['tier'] == 1:
        # Tier 1 should go to another Tier 1
        rses = parse_expression(expression='(tier=1&type=DATADISK)\\%s' % target_rse, filter={'availability_write': True}, session=session)
    if rse_attributes['tier'] == 2:
        # Tier 2 should go to another Tier 2
        rses = parse_expression(expression='(tier=2&type=DATADISK)\\%s' % target_rse, filter={'availability_write': True}, session=session)

    rseselector = RSESelector(account='ddmadmin', rses=rses, weight='freespace', copies=1, ignore_account_limit=True, session=session)
    return get_rse_name([rse_id for rse_id, _ in rseselector.select_rse(size=0,
                                                                        preferred_rse_ids=[],
                                                                        blacklist=other_rses)][0], session=session)


@transactional_session
def rebalance_rse(rse, max_bytes=1E9, max_files=None, dry_run=False, exclude_expression=None, session=None):
    """
    Rebalance data from an RSE

    :param rse:                  RSE to rebalance data from.
    :param max_bytes:            Maximum amount of bytes to rebalance.
    :param max_files:            Maximum amount of files to rebalance.
    :param dry_run:              Only run in dry-run mode.
    :param exclude_expression:   Exclude this rse_expression from being target_rses.
    :param session:              The database session.
    :returns:                    List of rebalanced datasets.
    """
    rebalanced_bytes = 0
    rebalanced_files = 0
    rebalanced_datasets = []
    rse_attributes = list_rse_attributes(rse=rse, session=session)

    if dry_run:
        print 'Rebalancing in DRY-RUN mode.'
    else:
        print 'Reblanacing in ACTIVE mode.'
    print 'scope:name rule_id bytes(Gb) target_rse child_rule_id'

    for scope, name, rule_id, rse_expression, subscription_id, bytes, length in list_rebalance_rule_candidates(rse=rse):
        if rebalanced_bytes + bytes > max_bytes:
            continue
        if max_files:
            if rebalanced_files + length > max_files:
                continue

<<<<<<< HEAD
        other_rses = [r['rse_id'] for r in get_dataset_locks(scope, name, session=session)]

        # Select the target RSE for this rule
        target_rse_exp = select_target_rse(current_rse=rse,
                                           rse_expression=rse_expression,
                                           subscription_id=subscription_id,
                                           rse_attributes=rse_attributes,
                                           other_rses=other_rses,
                                           session=session)
        # Rebalance this rule
        child_rule_id = rebalance_rule(parent_rule_id=rule_id,
                                       activity='Data Brokering',
                                       rse_expression=target_rse_exp)
        # child_rule_id=''
        print ('%s:%s %s %d %s %s' % (scope, name, str(rule_id), int(bytes / 1E9), target_rse_exp, child_rule_id))
        rebalanced_bytes += bytes
        rebalanced_files += length
        rebalanced_datasets.append((scope, name, bytes, length, target_rse_exp, rule_id, child_rule_id))
=======
        try:
            other_rses = [r['rse_id'] for r in get_dataset_locks(scope, name, session=session)]

            # Select the target RSE for this rule
            target_rse_exp = select_target_rse(current_rse=rse,
                                               rse_expression=rse_expression,
                                               subscription_id=subscription_id,
                                               rse_attributes=rse_attributes,
                                               other_rses=other_rses,
                                               exclude_expression=exclude_expression,
                                               session=session)
            # Rebalance this rule
            if not dry_run:
                child_rule_id = rebalance_rule(parent_rule_id=rule_id,
                                               activity='Data Brokering',
                                               rse_expression=target_rse_exp)
            else:
                child_rule_id = ''
            print ('%s:%s %s %d %s %s' % (scope, name, str(rule_id), int(bytes / 1E9), target_rse_exp, child_rule_id))
            rebalanced_bytes += bytes
            rebalanced_files += length
            rebalanced_datasets.append((scope, name, bytes, length, target_rse_exp, rule_id, child_rule_id))
        except Exception, e:
            print 'Exception %s occured while rebalancing %s:%s, rule_id: %s!' % (str(e), scope, name, str(rule_id))
            raise e

    return rebalanced_datasets
>>>>>>> 081fc184
<|MERGE_RESOLUTION|>--- conflicted
+++ resolved
@@ -160,26 +160,6 @@
             if rebalanced_files + length > max_files:
                 continue
 
-<<<<<<< HEAD
-        other_rses = [r['rse_id'] for r in get_dataset_locks(scope, name, session=session)]
-
-        # Select the target RSE for this rule
-        target_rse_exp = select_target_rse(current_rse=rse,
-                                           rse_expression=rse_expression,
-                                           subscription_id=subscription_id,
-                                           rse_attributes=rse_attributes,
-                                           other_rses=other_rses,
-                                           session=session)
-        # Rebalance this rule
-        child_rule_id = rebalance_rule(parent_rule_id=rule_id,
-                                       activity='Data Brokering',
-                                       rse_expression=target_rse_exp)
-        # child_rule_id=''
-        print ('%s:%s %s %d %s %s' % (scope, name, str(rule_id), int(bytes / 1E9), target_rse_exp, child_rule_id))
-        rebalanced_bytes += bytes
-        rebalanced_files += length
-        rebalanced_datasets.append((scope, name, bytes, length, target_rse_exp, rule_id, child_rule_id))
-=======
         try:
             other_rses = [r['rse_id'] for r in get_dataset_locks(scope, name, session=session)]
 
@@ -206,5 +186,4 @@
             print 'Exception %s occured while rebalancing %s:%s, rule_id: %s!' % (str(e), scope, name, str(rule_id))
             raise e
 
-    return rebalanced_datasets
->>>>>>> 081fc184
+    return rebalanced_datasets