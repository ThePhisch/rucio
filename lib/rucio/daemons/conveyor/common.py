# Copyright 2014-2018 CERN for the benefit of the ATLAS collaboration.
#
# Licensed under the Apache License, Version 2.0 (the "License");
# you may not use this file except in compliance with the License.
# You may obtain a copy of the License at
#
#    http://www.apache.org/licenses/LICENSE-2.0
#
# Unless required by applicable law or agreed to in writing, software
# distributed under the License is distributed on an "AS IS" BASIS,
# WITHOUT WARRANTIES OR CONDITIONS OF ANY KIND, either express or implied.
# See the License for the specific language governing permissions and
# limitations under the License.
#
# Authors:
# - Mario Lassnig <mario.lassnig@cern.ch>, 2014-2018
# - Cedric Serfon <cedric.serfon@cern.ch>, 2014-2018
# - Vincent Garonne <vgaronne@gmail.com>, 2014-2016
# - Martin Barisits <martin.barisits@cern.ch>, 2014-2017
# - Wen Guan <wguan.icedew@gmail.com>, 2014-2016
# - Joaquin Bogado <jbogado@linti.unlp.edu.ar>, 2016
# - Thomas Beermann <thomas.beermann@cern.ch>, 2016
# - Brian Bockelman <bbockelm@cse.unl.edu>, 2018
# - Eric Vaandering <ericvaandering@gmail.com>, 2018

"""
Methods common to different conveyor submitter daemons.
"""
import datetime
import logging
import time
import traceback

from rucio.common.exception import InvalidRSEExpression
from rucio.common.utils import chunks
from rucio.core import request, transfer as transfer_core
from rucio.core.monitor import record_counter, record_timer
from rucio.core.rse import list_rses
from rucio.core.rse_expression_parser import parse_expression
from rucio.db.sqla.constants import RequestState
from rucio.rse import rsemanager as rsemgr
from rucio.common.config import config_get

USER_ACTIVITY = config_get('conveyor', 'user_activities', False, ['user', 'user_test'])
USER_TRANSFERS = config_get('conveyor', 'user_transfers', False, None)


def submit_transfer(external_host, job, submitter='submitter', logging_prepend_str='', timeout=None, user_transfer_job=False):
    """
    Submit a transfer or staging request

    :param external_host:         FTS server to submit to.
    :param job:                   Job dictionary.
    :param submitter:             Name of the submitting entity.
    :param logging_prepend_str:   String to prepend to the logging
    :param timeout:               Timeout
    :param user_transfer_job:     Parameter for transfer with user credentials
    """

    prepend_str = ''
    if logging_prepend_str:
        prepend_str = logging_prepend_str

    # prepare submitting
    xfers_ret = {}

    try:
        for file in job['files']:
            file_metadata = file['metadata']
            request_id = file_metadata['request_id']
            log_str = prepend_str + 'PREPARING REQUEST %s DID %s:%s TO SUBMITTING STATE PREVIOUS %s FROM %s TO %s USING %s ' % (file_metadata['request_id'],
                                                                                                                                file_metadata['scope'],
                                                                                                                                file_metadata['name'],
                                                                                                                                file_metadata['previous_attempt_id'] if 'previous_attempt_id' in file_metadata else None,
                                                                                                                                file['sources'],
                                                                                                                                file['destinations'],
                                                                                                                                external_host)
            xfers_ret[request_id] = {'state': RequestState.SUBMITTING, 'external_host': external_host, 'external_id': None, 'dest_url': file['destinations'][0]}
            logging.info("%s" % (log_str))
            xfers_ret[request_id]['file'] = file
        logging.debug(prepend_str + 'Start to prepare transfer')
        transfer_core.prepare_sources_for_transfers(xfers_ret)
<<<<<<< HEAD
        logging.debug("%s:%s finished to prepare transfer" % (process, thread))
    except Exception:
        logging.error("%s:%s Failed to prepare requests %s state to SUBMITTING(Will not submit jobs but return directly) with error: %s" % (process, thread, list(xfers_ret.keys()), traceback.format_exc()))
=======
        logging.debug(prepend_str + 'Finished to prepare transfer')
    except Exception:
        logging.error(prepend_str + 'Failed to prepare requests %s state to SUBMITTING(Will not submit jobs but return directly) with error: %s' % (list(xfers_ret.keys()), traceback.format_exc()))
>>>>>>> 344fe2b7
        return

    # submit the job
    eid = None
    try:
        start_time = time.time()
<<<<<<< HEAD
        logging.info("%s:%s About to submit job to %s with timeout %s" % (process, thread, external_host, timeout))
=======
        logging.info(prepend_str + 'About to submit job to %s with timeout %s' % (external_host, timeout))
>>>>>>> 344fe2b7
        eid = transfer_core.submit_bulk_transfers(external_host,
                                                  files=job['files'],
                                                  transfertool='fts3',
                                                  job_params=job['job_params'],
                                                  timeout=timeout,
                                                  user_transfer_job=user_transfer_job)
        duration = time.time() - start_time
<<<<<<< HEAD
        logging.info("%s:%s Submit job %s to %s in %s seconds" % (process, thread, eid, external_host, duration))
=======
        logging.info(prepend_str + 'Submit job %s to %s in %s seconds' % (eid, external_host, duration))
>>>>>>> 344fe2b7
        record_timer('daemons.conveyor.%s.submit_bulk_transfer.per_file' % submitter, (time.time() - start_time) * 1000 / len(job['files']))
        record_counter('daemons.conveyor.%s.submit_bulk_transfer' % submitter, len(job['files']))
        record_timer('daemons.conveyor.%s.submit_bulk_transfer.files' % submitter, len(job['files']))
    except Exception as error:
        logging.error(prepend_str + 'Failed to submit a job with error %s: %s' % (str(error), traceback.format_exc()))

    # register transfer
    xfers_ret = {}
    try:
        for file in job['files']:
            file_metadata = file['metadata']
            request_id = file_metadata['request_id']
            log_str = prepend_str + 'COPYING REQUEST %s DID %s:%s USING %s' % (file_metadata['request_id'], file_metadata['scope'], file_metadata['name'], external_host)
            if eid:
                xfers_ret[request_id] = {'scope': file_metadata['scope'],
                                         'name': file_metadata['name'],
                                         'state': RequestState.SUBMITTED,
                                         'external_host': external_host,
                                         'external_id': eid,
                                         'request_type': file.get('request_type', None),
                                         'dst_rse': file_metadata.get('dst_rse', None),
                                         'src_rse': file_metadata.get('src_rse', None),
                                         'src_rse_id': file_metadata['src_rse_id'],
                                         'metadata': file_metadata}
                log_str += 'with state(%s) with eid(%s)' % (RequestState.SUBMITTED, eid)
                logging.info("%s" % (log_str))
            else:
                xfers_ret[request_id] = {'scope': file_metadata['scope'],
                                         'name': file_metadata['name'],
                                         'state': RequestState.SUBMISSION_FAILED,
                                         'external_host': external_host,
                                         'external_id': None,
                                         'request_type': file.get('request_type', None),
                                         'dst_rse': file_metadata.get('dst_rse', None),
                                         'src_rse': file_metadata.get('src_rse', None),
                                         'src_rse_id': file_metadata['src_rse_id'],
                                         'metadata': file_metadata}
                log_str += 'with state(%s) with eid(%s)' % (RequestState.SUBMISSION_FAILED, None)
                logging.warn("%s" % (log_str))
        logging.debug(prepend_str + 'Start to register transfer state')
        transfer_core.set_transfers_state(xfers_ret, datetime.datetime.utcnow())
<<<<<<< HEAD
        logging.debug("%s:%s finished to register transfer state" % (process, thread))
    except Exception:
        logging.error("%s:%s Failed to register transfer state with error: %s" % (process, thread, traceback.format_exc()))
=======
        logging.debug(prepend_str + 'Finished to register transfer state')
    except Exception:
        logging.error(prepend_str + 'Failed to register transfer state with error: %s' % (traceback.format_exc()))
>>>>>>> 344fe2b7
        try:
            if eid:
                logging.info(prepend_str + 'Cancel transfer %s on %s' % (eid, external_host))
                request.cancel_request_external_id(eid, external_host)
        except Exception:
<<<<<<< HEAD
            logging.error("%s:%s Failed to cancel transfers %s on %s with error: %s" % (process, thread, eid, external_host, traceback.format_exc()))
=======
            logging.error(prepend_str + 'Failed to cancel transfers %s on %s with error: %s' % (eid, external_host, traceback.format_exc()))
>>>>>>> 344fe2b7


def bulk_group_transfer(transfers, policy='rule', group_bulk=200, fts_source_strategy='auto', max_time_in_queue=None):
    """
    Group transfers in bulk based on certain criterias

    :param transfers:             List of transfers to group.
    :param plicy:                 Policy to use to group.
    :param group_bulk:            Bulk sizes.
    :param fts_source_strategy:   Strategy to group fts sources
    :param max_time_in_queue:     Maximum time in queue
    :return:                      List of grouped transfers.
    """

    grouped_transfers = {}
    grouped_jobs = {}

    for request_id in transfers:
        transfer = transfers[request_id]

        verify_checksum = transfer['file_metadata'].get('verify_checksum', 'both')
        file = {'sources': transfer['sources'],
                'destinations': transfer['dest_urls'],
                'metadata': transfer['file_metadata'],
                'filesize': int(transfer['file_metadata']['filesize']),
                'checksum': None,
                'verify_checksum': verify_checksum,
                'selection_strategy': fts_source_strategy,
                'request_type': transfer['file_metadata'].get('request_type', None),
                'activity': str(transfer['file_metadata']['activity'])}
        if file['metadata'].get('verify_checksum', True):
            if 'md5' in list(file['metadata'].keys()) and file['metadata']['md5']:
                file['checksum'] = 'MD5:%s' % str(file['metadata']['md5'])
            if 'adler32' in list(file['metadata'].keys()) and file['metadata']['adler32']:
                file['checksum'] = 'ADLER32:%s' % str(file['metadata']['adler32'])

        external_host = transfer['external_host']
        scope = file['metadata']['scope']
        activity = file['activity']

        if external_host not in grouped_transfers:
            grouped_transfers[external_host] = {}
            if USER_TRANSFERS not in ['cms'] or activity not in USER_ACTIVITY:
                grouped_jobs[external_host] = []
            elif activity in USER_ACTIVITY:
                grouped_jobs[external_host] = {}
                if scope not in grouped_transfers[external_host]:
                    grouped_transfers[external_host][scope] = {}
                    grouped_jobs[external_host][scope] = []

        job_params = {'verify_checksum': verify_checksum,
                      'copy_pin_lifetime': transfer['copy_pin_lifetime'] if transfer['copy_pin_lifetime'] else -1,
                      'bring_online': transfer['bring_online'] if transfer['bring_online'] else None,
                      'job_metadata': {'issuer': 'rucio'},  # finaly job_meta will like this. currently job_meta will equal file_meta to include request_id and etc.
                      'overwrite': transfer['overwrite'],
                      'priority': 3,
                      's3alternate': True}

        # Don't put optional & missing keys in the parameters
        if transfer['dest_spacetoken']:
            job_params.update({'spacetoken': transfer['dest_spacetoken']})
        if transfer['src_spacetoken']:
            job_params.update({'source_spacetoken': transfer['src_spacetoken']})

        if max_time_in_queue:
            if transfer['file_metadata']['activity'] in max_time_in_queue:
                job_params['max_time_in_queue'] = max_time_in_queue[transfer['file_metadata']['activity']]
            elif 'default' in max_time_in_queue:
                job_params['max_time_in_queue'] = max_time_in_queue['default']

        # for multiple source replicas, no bulk submission
        if len(transfer['sources']) > 1:
            job_params['job_metadata']['multi_sources'] = True
            if USER_TRANSFERS not in ['cms'] or activity not in USER_ACTIVITY:
                grouped_jobs[external_host].append({'files': [file], 'job_params': job_params})
            elif activity in USER_ACTIVITY:
                grouped_jobs[external_host][scope].append({'files': [file], 'job_params': job_params})
        else:
            job_params['job_metadata']['multi_sources'] = False
            job_key = '%s,%s,%s,%s,%s,%s,%s,%s' % (job_params['verify_checksum'], job_params.get('spacetoken', None),
                                                   job_params['copy_pin_lifetime'],
                                                   job_params['bring_online'], job_params['job_metadata'],
                                                   job_params.get('source_spacetoken', None),
                                                   job_params['overwrite'], job_params['priority'])
            if 'max_time_in_queue' in job_params:
                job_key = job_key + ',%s' % job_params['max_time_in_queue']

            if job_key not in grouped_transfers[external_host]:
                if USER_TRANSFERS not in ['cms'] or activity not in USER_ACTIVITY:
                    grouped_transfers[external_host][job_key] = {}
                elif activity in USER_ACTIVITY:
                    grouped_transfers[external_host][scope][job_key] = {}

            if policy == 'rule':
                policy_key = '%s' % (transfer['rule_id'])
            if policy == 'dest':
                policy_key = '%s' % (file['metadata']['dst_rse'])
            if policy == 'src_dest':
                policy_key = '%s,%s' % (file['metadata']['src_rse'], file['metadata']['dst_rse'])
            if policy == 'rule_src_dest':
                policy_key = '%s,%s,%s' % (transfer['rule_id'], file['metadata']['src_rse'], file['metadata']['dst_rse'])
            if policy == 'activity_dest':
                policy_key = '%s %s' % (activity, file['metadata']['dst_rse'])
                policy_key = "_".join(policy_key.split(' '))
            # maybe here we need to hash the key if it's too long

            if USER_TRANSFERS not in ['cms'] or activity not in USER_ACTIVITY:
                if policy_key not in grouped_transfers[external_host][job_key]:
                    grouped_transfers[external_host][job_key][policy_key] = {'files': [file], 'job_params': job_params}
                else:
                    grouped_transfers[external_host][job_key][policy_key]['files'].append(file)
            elif activity in USER_ACTIVITY:
                if policy_key not in grouped_transfers[external_host][scope][job_key]:
                    grouped_transfers[external_host][scope][job_key][policy_key] = {'files': [file], 'job_params': job_params}
                else:
                    grouped_transfers[external_host][scope][job_key][policy_key]['files'].append(file)

    # for jobs with different job_key, we cannot put in one job.
    for external_host in grouped_transfers:
        if USER_TRANSFERS not in ['cms'] or activity not in USER_ACTIVITY:
            for job_key in grouped_transfers[external_host]:
                # for all policy groups in job_key, the job_params is the same.
                for policy_key in grouped_transfers[external_host][job_key]:
                    job_params = grouped_transfers[external_host][job_key][policy_key]['job_params']
                    for xfers_files in chunks(grouped_transfers[external_host][job_key][policy_key]['files'], group_bulk):
                        # for the last small piece, just submit it.
                        grouped_jobs[external_host].append({'files': xfers_files, 'job_params': job_params})
        elif activity in USER_ACTIVITY:
            for scope_key in grouped_transfers[external_host]:
                for job_key in grouped_transfers[external_host][scope_key]:
                    # for all policy groups in job_key, the job_params is the same.
                    for policy_key in grouped_transfers[external_host][scope_key][job_key]:
                        job_params = grouped_transfers[external_host][scope_key][job_key][policy_key]['job_params']
                        for xfers_files in chunks(grouped_transfers[external_host][scope_key][job_key][policy_key]['files'], group_bulk):
                            # for the last small piece, just submit it.
                            grouped_jobs[external_host][scope_key].append({'files': xfers_files, 'job_params': job_params})

    return grouped_jobs


def get_conveyor_rses(rses=None, include_rses=None, exclude_rses=None):
    """
    Get a list of rses for conveyor

    :param rses:          List of rses
    :param include_rses:  RSEs to include
    :param exclude_rses:  RSEs to exclude
    :return:              List of working rses
    """
    working_rses = []
    rses_list = list_rses()
    if rses:
        working_rses = [rse for rse in rses_list if rse['rse'] in rses]

    if include_rses:
        try:
            parsed_rses = parse_expression(include_rses, session=None)
        except InvalidRSEExpression as error:
            logging.error("Invalid RSE exception %s to include RSEs" % (include_rses))
        else:
            for rse in parsed_rses:
                if rse not in working_rses:
                    working_rses.append(rse)

    if not (rses or include_rses):
        working_rses = rses_list

    if exclude_rses:
        try:
            parsed_rses = parse_expression(exclude_rses, session=None)
        except InvalidRSEExpression as error:
            logging.error("Invalid RSE exception %s to exclude RSEs: %s" % (exclude_rses, error))
        else:
            working_rses = [rse for rse in working_rses if rse not in parsed_rses]

    working_rses = [rsemgr.get_rse_info(rse['rse']) for rse in working_rses]
    return working_rses<|MERGE_RESOLUTION|>--- conflicted
+++ resolved
@@ -80,26 +80,16 @@
             xfers_ret[request_id]['file'] = file
         logging.debug(prepend_str + 'Start to prepare transfer')
         transfer_core.prepare_sources_for_transfers(xfers_ret)
-<<<<<<< HEAD
-        logging.debug("%s:%s finished to prepare transfer" % (process, thread))
-    except Exception:
-        logging.error("%s:%s Failed to prepare requests %s state to SUBMITTING(Will not submit jobs but return directly) with error: %s" % (process, thread, list(xfers_ret.keys()), traceback.format_exc()))
-=======
         logging.debug(prepend_str + 'Finished to prepare transfer')
     except Exception:
         logging.error(prepend_str + 'Failed to prepare requests %s state to SUBMITTING(Will not submit jobs but return directly) with error: %s' % (list(xfers_ret.keys()), traceback.format_exc()))
->>>>>>> 344fe2b7
         return
 
     # submit the job
     eid = None
     try:
         start_time = time.time()
-<<<<<<< HEAD
-        logging.info("%s:%s About to submit job to %s with timeout %s" % (process, thread, external_host, timeout))
-=======
         logging.info(prepend_str + 'About to submit job to %s with timeout %s' % (external_host, timeout))
->>>>>>> 344fe2b7
         eid = transfer_core.submit_bulk_transfers(external_host,
                                                   files=job['files'],
                                                   transfertool='fts3',
@@ -107,11 +97,7 @@
                                                   timeout=timeout,
                                                   user_transfer_job=user_transfer_job)
         duration = time.time() - start_time
-<<<<<<< HEAD
-        logging.info("%s:%s Submit job %s to %s in %s seconds" % (process, thread, eid, external_host, duration))
-=======
         logging.info(prepend_str + 'Submit job %s to %s in %s seconds' % (eid, external_host, duration))
->>>>>>> 344fe2b7
         record_timer('daemons.conveyor.%s.submit_bulk_transfer.per_file' % submitter, (time.time() - start_time) * 1000 / len(job['files']))
         record_counter('daemons.conveyor.%s.submit_bulk_transfer' % submitter, len(job['files']))
         record_timer('daemons.conveyor.%s.submit_bulk_transfer.files' % submitter, len(job['files']))
@@ -153,25 +139,15 @@
                 logging.warn("%s" % (log_str))
         logging.debug(prepend_str + 'Start to register transfer state')
         transfer_core.set_transfers_state(xfers_ret, datetime.datetime.utcnow())
-<<<<<<< HEAD
-        logging.debug("%s:%s finished to register transfer state" % (process, thread))
-    except Exception:
-        logging.error("%s:%s Failed to register transfer state with error: %s" % (process, thread, traceback.format_exc()))
-=======
         logging.debug(prepend_str + 'Finished to register transfer state')
     except Exception:
         logging.error(prepend_str + 'Failed to register transfer state with error: %s' % (traceback.format_exc()))
->>>>>>> 344fe2b7
         try:
             if eid:
                 logging.info(prepend_str + 'Cancel transfer %s on %s' % (eid, external_host))
                 request.cancel_request_external_id(eid, external_host)
         except Exception:
-<<<<<<< HEAD
-            logging.error("%s:%s Failed to cancel transfers %s on %s with error: %s" % (process, thread, eid, external_host, traceback.format_exc()))
-=======
             logging.error(prepend_str + 'Failed to cancel transfers %s on %s with error: %s' % (eid, external_host, traceback.format_exc()))
->>>>>>> 344fe2b7
 
 
 def bulk_group_transfer(transfers, policy='rule', group_bulk=200, fts_source_strategy='auto', max_time_in_queue=None):
