# Copyright 2015-2019 CERN for the benefit of the ATLAS collaboration.
#
# Licensed under the Apache License, Version 2.0 (the "License");
# you may not use this file except in compliance with the License.
# You may obtain a copy of the License at
#
#    http://www.apache.org/licenses/LICENSE-2.0
#
# Unless required by applicable law or agreed to in writing, software
# distributed under the License is distributed on an "AS IS" BASIS,
# WITHOUT WARRANTIES OR CONDITIONS OF ANY KIND, either express or implied.
# See the License for the specific language governing permissions and
# limitations under the License.
#
# Authors:
# - Vincent Garonne, <vincent.garonne@cern.ch>, 2012-2017
# - Mario Lassnig, <mario.lassnig@cern.ch>, 2012-2019
# - Angelos Molfetas, <angelos.molfetas@cern.ch>, 2012
# - Ralph Vigne, <ralph.vigne@cern.ch>, 2013
# - Cedric Serfon, <cedric.serfon@cern.ch>, 2013-2018
# - Martin Barisits, <martin.barisits@cern.ch>, 2013-2019
# - Wen Guan, <wen.guan@cern.ch>, 2015
# - Joaquin Bogado <jbogado@linti.unlp.edu.ar>, 2015-2019
# - Hannes Hansen, <hannes.jakob.hansen@cern.ch>, 2019
# - Andrew Lister <andrew.lister@stfc.ac.uk>, 2019
# - Ruturaj Gujar, <ruturaj.gujar23@gmail.com>, 2019
# - Jaroslav Guenther <jaroslav.guenther@cern.ch>, 2019
#
# PY3K COMPATIBLE

import datetime
import uuid

from six import iteritems
from sqlalchemy import BigInteger, Boolean, Column, DateTime, Float, Integer, SmallInteger, String as _String, Text, event, UniqueConstraint
from sqlalchemy.engine import Engine
from sqlalchemy.ext.compiler import compiles
from sqlalchemy.ext.declarative import declared_attr
from sqlalchemy.orm import object_mapper, relationship, backref
from sqlalchemy.schema import Index, ForeignKeyConstraint, PrimaryKeyConstraint, CheckConstraint, Table
from sqlalchemy.sql import Delete
from sqlalchemy.types import LargeBinary

from rucio.common import utils
from rucio.common.schema import NAME_LENGTH, SCOPE_LENGTH
from rucio.db.sqla.constants import (AccountStatus, AccountType, DIDAvailability, DIDType, DIDReEvaluation,
                                     KeyType, IdentityType, LockState, RuleGrouping, BadFilesStatus,
                                     RuleState, ReplicaState, RequestState, RequestType, RSEType,
                                     ScopeStatus, SubscriptionState, RuleNotification, LifetimeExceptionsState,
                                     BadPFNStatus)
from rucio.db.sqla.history import Versioned
from rucio.db.sqla.session import BASE
from rucio.db.sqla.types import GUID, BooleanString, JSON
from rucio.db.sqla.types import InternalAccountString as _InternalAccountString
from rucio.db.sqla.types import InternalScopeString as _InternalScopeString


# Recipe to force str instead if unicode
# https://groups.google.com/forum/#!msg/sqlalchemy/8Xn31vBfGKU/bAGLNKapvSMJ
def String(*arg, **kw):
    kw['convert_unicode'] = 'force'
    return _String(*arg, **kw)


def InternalScopeString(*arg, **kw):
    kw['convert_unicode'] = 'force'
    return _InternalScopeString(*arg, **kw)


def InternalAccountString(*arg, **kw):
    kw['convert_unicode'] = 'force'
    return _InternalAccountString(*arg, **kw)


@compiles(Boolean, "oracle")
def compile_binary_oracle(type_, compiler, **kw):
    return "NUMBER(1)"


# PostgreSQL expects foreign keys to have the same type.
# Unfortunately, SQLAlchemy propagates the name into the type for the PostgreSQL driver,
# For now, we need to force rename that one case where this happens.
@event.listens_for(Table, "before_create")
def _psql_rename_type(target, connection, **kw):
    if connection.dialect.name == 'postgresql' and target.name == 'account_map':
        target.columns.identity_type.type.impl.name = 'IDENTITIES_TYPE_CHK'
    elif connection.dialect.name == 'mysql' and target.name == 'quarantined_replicas_history':
        target.columns.path.type = String(255)
    elif connection.dialect.name == 'mysql' and target.name == 'quarantined_replicas':
        target.columns.path.type = String(255)


@event.listens_for(Table, "before_create")
def _oracle_json_constraint(target, connection, **kw):
    if connection.dialect.name == 'oracle' and target.name == 'did_meta':
        try:
            oracle_version = int(connection.connection.version.split('.')[0])
        except Exception:
            return
        if oracle_version >= 12:
            target.append_constraint(CheckConstraint('META IS JSON', 'ORACLE_META_JSON_CHK'))


@event.listens_for(Engine, "before_execute", retval=True)
def _add_hint(conn, element, multiparams, params):
    if conn.dialect.name == 'oracle' and isinstance(element, Delete) and element.table.name == 'locks':
        element = element.prefix_with("/*+ INDEX(LOCKS LOCKS_PK) */")
    if conn.dialect.name == 'oracle' and isinstance(element, Delete) and element.table.name == 'replicas':
        element = element.prefix_with("/*+ INDEX(REPLICAS REPLICAS_PK) */")
    if conn.dialect.name == 'oracle' and isinstance(element, Delete) and element.table.name == 'dids':
        element = element.prefix_with("/*+ INDEX(DIDS DIDS_PK) */")
    if conn.dialect.name == 'oracle' and isinstance(element, Delete) and element.table.name == 'updated_dids':
        element = element.prefix_with("/*+ INDEX(updated_dids UPDATED_DIDS_SCOPERULENAME_IDX) */")
    if conn.dialect.name == 'oracle' and isinstance(element, Delete) and element.table.name == 'tokens':
        element = element.prefix_with("/*+ INDEX(TOKENS_ACCOUNT_EXPIRED_AT_IDX) */")
    return element, multiparams, params


@event.listens_for(PrimaryKeyConstraint, "after_parent_attach")
def _pk_constraint_name(const, table):
    if table.name.upper() == 'QUARANTINED_REPLICAS_HISTORY':
        const.name = "QRD_REPLICAS_HISTORY_PK"
    else:
        const.name = "%s_PK" % (table.name.upper(),)


@event.listens_for(ForeignKeyConstraint, "after_parent_attach")
def _fk_constraint_name(const, table):
    if const.name:
        return
    fk = const.elements[0]
    reftable, refcol = fk.target_fullname.split(".")
    const.name = "fk_%s_%s_%s" % (table.name,
                                  fk.parent.name,
                                  reftable)


@event.listens_for(UniqueConstraint, "after_parent_attach")
def _unique_constraint_name(const, table):
    if const.name:
        return
    const.name = "uq_%s_%s" % (table.name, list(const.columns)[0].name)


@event.listens_for(CheckConstraint, "after_parent_attach")
def _ck_constraint_name(const, table):

    if const.name is None:
        if 'DELETED' in str(const.sqltext).upper():
            if len(table.name) > 20:
                const.name = "%s_DEL_CHK" % (table.name.upper())
            else:
                const.name = "%s_DELETED_CHK" % (table.name.upper())
    elif const.name == 'SUBSCRIPTIONS_RETROACTIVE_CHK' and table.name.upper() == 'SUBSCRIPTIONS_HISTORY':
        const.name = "SUBS_HISTORY_RETROACTIVE_CHK"
    elif const.name == 'SUBSCRIPTIONS_STATE_CHK' and table.name.upper() == 'SUBSCRIPTIONS_HISTORY':
        const.name = "SUBS_HISTORY_STATE_CHK"
    elif const.name == 'QUARANTINED_REPLICAS_CREATED_NN' and table.name.upper() == 'QUARANTINED_REPLICAS':
        const.name = "QURD_REPLICAS_CREATED_NN"
    elif const.name == 'QUARANTINED_REPLICAS_UPDATED_NN' and table.name.upper() == 'QUARANTINED_REPLICAS':
        const.name = "QURD_REPLICAS_UPDATED_NN"
    elif const.name == 'ARCHIVE_CONTENTS_HISTORY_CREATED_NN' and table.name.upper() == 'ARCHIVE_CONTENTS_HISTORY':
        const.name = "ARCH_CNTS_HIST_CREATED_NN"
    elif const.name == 'ARCHIVE_CONTENTS_HISTORY_UPDATED_NN' and table.name.upper() == 'ARCHIVE_CONTENTS_HISTORY':
        const.name = "ARCH_CNTS_HIST_UPDATED_NN"

    if const.name is None:
        const.name = table.name.upper() + '_' + str(uuid.uuid4())[:6] + '_CHK'


@event.listens_for(Table, "after_parent_attach")
def _add_created_col(table, metadata):
    if not table.name.upper():
        pass

    if not table.name.upper().endswith('_HISTORY'):
        if table.info.get('soft_delete', False):
            table.append_column(Column("deleted", Boolean, default=False))
            table.append_column(Column("deleted_at", DateTime))


class ModelBase(object):
    """Base class for Rucio Models"""
    __table_initialized__ = False

    @declared_attr
    def __table_args__(cls):  # pylint: disable=no-self-argument
        # exception for CERN Oracle identifier length limitations
        # pylint: disable=maybe-no-member
        if cls.__tablename__.upper() == 'UPDATED_ACCOUNT_COUNTERS':
            return cls._table_args + (CheckConstraint('CREATED_AT IS NOT NULL', 'UPDATED_ACCNT_CNTRS_CREATED_NN'),
                                      CheckConstraint('UPDATED_AT IS NOT NULL', 'UPDATED_ACCNT_CNTRS_UPDATED_NN'),
                                      {'mysql_engine': 'InnoDB'})
        # pylint: disable=maybe-no-member
        elif cls.__tablename__.upper() == 'UPDATED_RSE_COUNTERS':
            return cls._table_args + (CheckConstraint('CREATED_AT IS NOT NULL', 'UPDATED_RSE_CNTRS_CREATED_NN'),
                                      CheckConstraint('UPDATED_AT IS NOT NULL', 'UPDATED_RSE_CNTRS_UPDATED_NN'),
                                      {'mysql_engine': 'InnoDB'})
        # pylint: disable=maybe-no-member
        elif cls.__tablename__.upper() == 'DIDS_FOLLOWED_EVENTS':
            return cls._table_args + (CheckConstraint('CREATED_AT IS NOT NULL', 'DIDS_FOLLOWED_EVENTS_CRE_NN'),
                                      CheckConstraint('UPDATED_AT IS NOT NULL', 'DIDS_FOLLOWED_EVENTS_UPD_NN'),
                                      {'mysql_engine': 'InnoDB'})

        # otherwise, proceed normally
        # pylint: disable=maybe-no-member
        return cls._table_args + (CheckConstraint('CREATED_AT IS NOT NULL', name=cls.__tablename__.upper() + '_CREATED_NN'),
                                  CheckConstraint('UPDATED_AT IS NOT NULL', name=cls.__tablename__.upper() + '_UPDATED_NN'),
                                  {'mysql_engine': 'InnoDB'})

    @declared_attr
    def created_at(cls):  # pylint: disable=no-self-argument
        return Column("created_at", DateTime, default=datetime.datetime.utcnow)

    @declared_attr
    def updated_at(cls):  # pylint: disable=no-self-argument
        return Column("updated_at", DateTime, default=datetime.datetime.utcnow, onupdate=datetime.datetime.utcnow)

    def save(self, flush=True, session=None):
        """Save this object"""
        session.add(self)
        if flush:
            session.flush()

    def delete(self, flush=True, session=None):
        """Delete this object"""
        session.delete(self)
        if flush:
            session.flush()

    def update(self, values, flush=True, session=None):
        """dict.update() behaviour."""
        for k, v in iteritems(values):
            self[k] = v
        if session and flush:
            session.flush()

    def __setitem__(self, key, value):
        setattr(self, key, value)

    def __getitem__(self, key):
        return getattr(self, key)

    def __iter__(self):
        self._i = iter(object_mapper(self).columns)
        return self

    def __next__(self):
        n = next(self._i).name
        return n, getattr(self, n)

    def keys(self):
        return list(self.__dict__.keys())

    def values(self):
        return list(self.__dict__.values())

    def items(self):
        return list(self.__dict__.items())

    def to_dict(self):
        return self.__dict__.copy()

    next = __next__


class SoftModelBase(ModelBase):
    """Base class for Rucio Models with soft-deletion support"""
    __table_initialized__ = False

    @declared_attr
    def __table_args__(cls):  # pylint: disable=no-self-argument
        # pylint: disable=maybe-no-member
        return cls._table_args + (CheckConstraint('CREATED_AT IS NOT NULL', name=cls.__tablename__.upper() + '_CREATED_NN'),
                                  CheckConstraint('UPDATED_AT IS NOT NULL', name=cls.__tablename__.upper() + '_UPDATED_NN'),
                                  CheckConstraint('DELETED IS NOT NULL', name=cls.__tablename__.upper() + '_DELETED_NN'),
                                  {'mysql_engine': 'InnoDB', 'info': {'soft_delete': True}})

    def delete(self, session=None):
        """Delete this object"""
        self.deleted = True
        self.deleted_at = datetime.datetime.utcnow()
        self.save(session=session)


class Account(BASE, ModelBase):
    """Represents an account"""
    __tablename__ = 'accounts'
    account = Column(InternalAccountString(25))
    account_type = Column(AccountType.db_type(name='ACCOUNTS_TYPE_CHK'))
    status = Column(AccountStatus.db_type(default=AccountStatus.ACTIVE, name='ACCOUNTS_STATUS_CHK'))
    email = Column(String(255))
    suspended_at = Column(DateTime)
    deleted_at = Column(DateTime)
    _table_args = (PrimaryKeyConstraint('account', name='ACCOUNTS_PK'),
                   CheckConstraint('ACCOUNT_TYPE IS NOT NULL', name='ACCOUNTS_TYPE_NN'),
                   CheckConstraint('STATUS IS NOT NULL', name='ACCOUNTS_STATUS_NN'))


class AccountAttrAssociation(BASE, ModelBase):
    """Represents an account"""
    __tablename__ = 'account_attr_map'
    account = Column(InternalAccountString(25))
    key = Column(String(255))
    value = Column(BooleanString(255))
    _table_args = (PrimaryKeyConstraint('account', 'key', name='ACCOUNT_ATTR_MAP_PK'),
                   ForeignKeyConstraint(['account'], ['accounts.account'], name='ACCOUNT_ATTR_MAP_ACCOUNT_FK'),
                   Index('ACCOUNT_ATTR_MAP_KEY_VALUE_IDX', 'key', 'value'))


class Identity(BASE, SoftModelBase):
    """Represents an identity"""
    __tablename__ = 'identities'
    identity = Column(String(2048))
    identity_type = Column(IdentityType.db_type(name='IDENTITIES_TYPE_CHK'))
    username = Column(String(255))
    password = Column(String(255))
    salt = Column(LargeBinary(255))
    email = Column(String(255))
    _table_args = (PrimaryKeyConstraint('identity', 'identity_type', name='IDENTITIES_PK'),
                   CheckConstraint('IDENTITY_TYPE IS NOT NULL', name='IDENTITIES_TYPE_NN'),
                   CheckConstraint('EMAIL IS NOT NULL', name='IDENTITIES_EMAIL_NN'))


class IdentityAccountAssociation(BASE, ModelBase):
    """Represents a map account-identity"""
    __tablename__ = 'account_map'
    identity = Column(String(2048))
    identity_type = Column(IdentityType.db_type(name='ACCOUNT_MAP_ID_TYPE_CHK'))
    account = Column(InternalAccountString(25))
    is_default = Column(Boolean(name='ACCOUNT_MAP_DEFAULT_CHK'), default=False)
    _table_args = (PrimaryKeyConstraint('identity', 'identity_type', 'account', name='ACCOUNT_MAP_PK'),
                   ForeignKeyConstraint(['account'], ['accounts.account'], name='ACCOUNT_MAP_ACCOUNT_FK'),
                   ForeignKeyConstraint(['identity', 'identity_type'], ['identities.identity', 'identities.identity_type'], name='ACCOUNT_MAP_ID_TYPE_FK'),
                   CheckConstraint('is_default IS NOT NULL', name='ACCOUNT_MAP_IS_DEFAULT_NN'),
                   CheckConstraint('IDENTITY_TYPE IS NOT NULL', name='ACCOUNT_MAP_ID_TYPE_NN'))


class Scope(BASE, ModelBase):
    """Represents a scope"""
    __tablename__ = 'scopes'
    scope = Column(InternalScopeString(SCOPE_LENGTH))
    account = Column(InternalAccountString(25))
    is_default = Column(Boolean(name='SCOPES_DEFAULT_CHK'), default=False)
    status = Column(ScopeStatus.db_type(name='SCOPE_STATUS_CHK', default=ScopeStatus.OPEN))
    closed_at = Column(DateTime)
    deleted_at = Column(DateTime)
    _table_args = (PrimaryKeyConstraint('scope', name='SCOPES_SCOPE_PK'),
                   ForeignKeyConstraint(['account'], ['accounts.account'], name='SCOPES_ACCOUNT_FK'),
                   CheckConstraint('is_default IS NOT NULL', name='SCOPES_IS_DEFAULT_NN'),
                   CheckConstraint('STATUS IS NOT NULL', name='SCOPES_STATUS_NN'),
                   CheckConstraint('ACCOUNT IS NOT NULL', name='SCOPES_ACCOUNT_NN'))


class DataIdentifier(BASE, ModelBase):
    """Represents a dataset"""
    __tablename__ = 'dids'
    scope = Column(InternalScopeString(SCOPE_LENGTH))
    name = Column(String(NAME_LENGTH))
    account = Column(InternalAccountString(25))
    did_type = Column(DIDType.db_type(name='DIDS_TYPE_CHK'))
    is_open = Column(Boolean(name='DIDS_IS_OPEN_CHK'))
    monotonic = Column(Boolean(name='DIDS_MONOTONIC_CHK'), server_default='0')
    hidden = Column(Boolean(name='DIDS_HIDDEN_CHK'), server_default='0')
    obsolete = Column(Boolean(name='DIDS_OBSOLETE_CHK'), server_default='0')
    complete = Column(Boolean(name='DIDS_COMPLETE_CHK'), server_default=None)
    is_new = Column(Boolean(name='DIDS_IS_NEW_CHK'), server_default='1')
    availability = Column(DIDAvailability.db_type(name='DIDS_AVAILABILITY_CHK'),
                          default=DIDAvailability.AVAILABLE)
    suppressed = Column(Boolean(name='FILES_SUPP_CHK'), server_default='0')
    bytes = Column(BigInteger)
    length = Column(BigInteger)
    md5 = Column(String(32))
    adler32 = Column(String(8))
    expired_at = Column(DateTime)
    purge_replicas = Column(Boolean(name='DIDS_PURGE_RPLCS_CHK'), server_default='1')
    deleted_at = Column(DateTime)
    # hardcoded meta-data to populate the db
    events = Column(BigInteger)
    guid = Column(GUID())
    project = Column(String(50))
    datatype = Column(String(50))
    run_number = Column(Integer)
    stream_name = Column(String(70))
    prod_step = Column(String(50))
    version = Column(String(50))
    campaign = Column(String(50))
    task_id = Column(Integer())
    panda_id = Column(Integer())
    lumiblocknr = Column(Integer())
    provenance = Column(String(2))
    phys_group = Column(String(25))
    transient = Column(Boolean(name='DID_TRANSIENT_CHK'), server_default='0')
    accessed_at = Column(DateTime)
    closed_at = Column(DateTime)
    eol_at = Column(DateTime)
    is_archive = Column(Boolean(name='DIDS_ARCHIVE_CHK'))
    constituent = Column(Boolean(name='DIDS_CONSTITUENT_CHK'))
    access_cnt = Column(Integer())
    _table_args = (PrimaryKeyConstraint('scope', 'name', name='DIDS_PK'),
                   ForeignKeyConstraint(['account'], ['accounts.account'], ondelete='CASCADE', name='DIDS_ACCOUNT_FK'),
                   ForeignKeyConstraint(['scope'], ['scopes.scope'], name='DIDS_SCOPE_FK'),
                   CheckConstraint('MONOTONIC IS NOT NULL', name='DIDS_MONOTONIC_NN'),
                   CheckConstraint('OBSOLETE IS NOT NULL', name='DIDS_OBSOLETE_NN'),
                   CheckConstraint('SUPPRESSED IS NOT NULL', name='DIDS_SUPP_NN'),
                   CheckConstraint('ACCOUNT IS NOT NULL', name='DIDS_ACCOUNT_NN'),
                   CheckConstraint('PURGE_REPLICAS IS NOT NULL', name='DIDS_PURGE_REPLICAS_NN'),
                   # UniqueConstraint('guid', name='DIDS_GUID_UQ'),
                   Index('DIDS_IS_NEW_IDX', 'is_new'),
                   Index('DIDS_EXPIRED_AT_IDX', 'expired_at'))


class DidMeta(BASE, ModelBase):
    __tablename__ = 'did_meta'
    scope = Column(InternalScopeString(SCOPE_LENGTH))
    name = Column(String(NAME_LENGTH))
    meta = Column(JSON())
    _table_args = (PrimaryKeyConstraint('scope', 'name', name='DID_META_PK'),
                   ForeignKeyConstraint(['scope', 'name'], ['dids.scope', 'dids.name'], name='DID_META_FK'),)


class DeletedDataIdentifier(BASE, ModelBase):
    """Represents a dataset"""
    __tablename__ = 'deleted_dids'
    scope = Column(InternalScopeString(SCOPE_LENGTH))
    name = Column(String(NAME_LENGTH))
    account = Column(InternalAccountString(25))
    did_type = Column(DIDType.db_type(name='DEL_DIDS_TYPE_CHK'))
    is_open = Column(Boolean(name='DEL_DIDS_IS_OPEN_CHK'))
    monotonic = Column(Boolean(name='DEL_DIDS_MONO_CHK'), server_default='0')
    hidden = Column(Boolean(name='DEL_DIDS_HIDDEN_CHK'), server_default='0')
    obsolete = Column(Boolean(name='DEL_DIDS_OBSOLETE_CHK'), server_default='0')
    complete = Column(Boolean(name='DEL_DIDS_COMPLETE_CHK'))
    is_new = Column(Boolean(name='DEL_DIDS_IS_NEW_CHK'), server_default='1')
    availability = Column(DIDAvailability.db_type(name='DEL_DIDS_AVAIL_CHK'),
                          default=DIDAvailability.AVAILABLE)
    suppressed = Column(Boolean(name='DEL_FILES_SUPP_CHK'), server_default='0')
    bytes = Column(BigInteger)
    length = Column(BigInteger)
    md5 = Column(String(32))
    adler32 = Column(String(8))
    expired_at = Column(DateTime)
    deleted_at = Column(DateTime)
    events = Column(BigInteger)
    guid = Column(GUID())
    project = Column(String(50))
    datatype = Column(String(50))
    run_number = Column(Integer)
    stream_name = Column(String(70))
    prod_step = Column(String(50))
    version = Column(String(50))
    campaign = Column(String(50))
    task_id = Column(Integer())
    panda_id = Column(Integer())
    lumiblocknr = Column(Integer())
    provenance = Column(String(2))
    phys_group = Column(String(25))
    transient = Column(Boolean(name='DEL_DID_TRANSIENT_CHK'), server_default='0')
    purge_replicas = Column(Boolean(name='DELETED_DIDS_PURGE_RPLCS_CHK'))
    accessed_at = Column(DateTime)
    closed_at = Column(DateTime)
    eol_at = Column(DateTime)
    is_archive = Column(Boolean(name='DEL_DIDS_ARCH_CHK'))
    constituent = Column(Boolean(name='DEL_DIDS_CONST_CHK'))
    access_cnt = Column(Integer())
    _table_args = (PrimaryKeyConstraint('scope', 'name', name='DELETED_DIDS_PK'), )


class UpdatedDID(BASE, ModelBase):
    """Represents the recently updated dids"""
    __tablename__ = 'updated_dids'
    id = Column(GUID(), default=utils.generate_uuid)
    scope = Column(InternalScopeString(SCOPE_LENGTH))
    name = Column(String(NAME_LENGTH))
    rule_evaluation_action = Column(DIDReEvaluation.db_type(name='UPDATED_DIDS_RULE_EVAL_ACT_CHK'))
    _table_args = (PrimaryKeyConstraint('id', name='UPDATED_DIDS_PK'),
                   CheckConstraint('SCOPE IS NOT NULL', name='UPDATED_DIDS_SCOPE_NN'),
                   CheckConstraint('NAME IS NOT NULL', name='UPDATED_DIDS_NAME_NN'),
                   Index('UPDATED_DIDS_SCOPERULENAME_IDX', 'scope', 'rule_evaluation_action', 'name'))


class BadReplicas(BASE, ModelBase):
    """Represents the suspicious or bad replicas"""
    __tablename__ = 'bad_replicas'
    scope = Column(InternalScopeString(SCOPE_LENGTH))
    name = Column(String(NAME_LENGTH))
    rse_id = Column(GUID())
    reason = Column(String(255))
    state = Column(BadFilesStatus.db_type(name='BAD_REPLICAS_STATE_CHK'), default=BadFilesStatus.SUSPICIOUS)
    account = Column(InternalAccountString(25))
    bytes = Column(BigInteger)
    expires_at = Column(DateTime)
    _table_args = (PrimaryKeyConstraint('scope', 'name', 'rse_id', 'state', 'created_at', name='BAD_REPLICAS_STATE_PK'),
                   CheckConstraint('SCOPE IS NOT NULL', name='BAD_REPLICAS_SCOPE_NN'),
                   CheckConstraint('NAME IS NOT NULL', name='BAD_REPLICAS_NAME_NN'),
                   CheckConstraint('RSE_ID IS NOT NULL', name='BAD_REPLICAS_RSE_ID_NN'),
                   ForeignKeyConstraint(['account'], ['accounts.account'], name='BAD_REPLICAS_ACCOUNT_FK'),
                   Index('BAD_REPLICAS_STATE_IDX', 'rse_id', 'state'),
                   Index('BAD_REPLICAS_EXPIRES_AT_IDX', 'expires_at'))


class BadPFNs(BASE, ModelBase):
    """Represents bad, suspicious or temporary unavailable PFNs which have to be processed and added to BadReplicas Table"""
    __tablename__ = 'bad_pfns'
    path = Column(String(2048))  # PREFIX + PFN
    state = Column(BadPFNStatus.db_type(name='BAD_PFNS_STATE_CHK'), default=BadPFNStatus.SUSPICIOUS)
    reason = Column(String(255))
    account = Column(InternalAccountString(25))
    expires_at = Column(DateTime)
    _table_args = (PrimaryKeyConstraint('path', 'state', name='BAD_PFNS_PK'),
                   ForeignKeyConstraint(['account'], ['accounts.account'], name='BAD_PFNS_ACCOUNT_FK'))


class QuarantinedReplica(BASE, ModelBase, Versioned):
    """Represents the quarantined replicas"""
    __tablename__ = 'quarantined_replicas'
    rse_id = Column(GUID())
    path = Column(String(1024))
    bytes = Column(BigInteger)
    md5 = Column(String(32))
    adler32 = Column(String(8))
    scope = Column(InternalScopeString(SCOPE_LENGTH))
    name = Column(String(NAME_LENGTH))
    _table_args = (PrimaryKeyConstraint('rse_id', 'path', name='QURD_REPLICAS_STATE_PK'),
                   ForeignKeyConstraint(['rse_id'], ['rses.id'], name='QURD_REPLICAS_RSE_ID_FK'),
                   Index('QUARANTINED_REPLICAS_PATH_IDX', 'path', 'rse_id', unique=True))


class DIDKey(BASE, ModelBase):
    """Represents Data IDentifier property keys"""
    __tablename__ = 'did_keys'
    key = Column(String(255))
    is_enum = Column(Boolean(name='DID_KEYS_IS_ENUM_CHK'), server_default='0')
    key_type = Column(KeyType.db_type(name='DID_KEYS_TYPE_CHK'))
    value_type = Column(String(255))
    value_regexp = Column(String(255))
    _table_args = (PrimaryKeyConstraint('key', name='DID_KEYS_PK'),
                   CheckConstraint('key_type IS NOT NULL', name='DID_KEYS_TYPE_NN'),
                   CheckConstraint('is_enum IS NOT NULL', name='DID_KEYS_IS_ENUM_NN'))


class DIDKeyValueAssociation(BASE, ModelBase):
    """Represents Data IDentifier property key/values"""
    __tablename__ = 'did_key_map'
    key = Column(String(255))
    value = Column(String(255))
    _table_args = (PrimaryKeyConstraint('key', 'value', name='DID_KEY_MAP_PK'),
                   ForeignKeyConstraint(['key'], ['did_keys.key'], name='DID_MAP_KEYS_FK'))


class DataIdentifierAssociation(BASE, ModelBase):
    """Represents the map between containers/datasets and files"""
    __tablename__ = 'contents'
    scope = Column(InternalScopeString(SCOPE_LENGTH))  # dataset scope
    name = Column(String(NAME_LENGTH))    # dataset name
    child_scope = Column(InternalScopeString(SCOPE_LENGTH))  # Provenance scope
    child_name = Column(String(NAME_LENGTH))    # Provenance name
    did_type = Column(DIDType.db_type(name='CONTENTS_DID_TYPE_CHK'))
    child_type = Column(DIDType.db_type(name='CONTENTS_CHILD_TYPE_CHK'))
    bytes = Column(BigInteger)
    adler32 = Column(String(8))
    md5 = Column(String(32))
    guid = Column(GUID())
    events = Column(BigInteger)
    rule_evaluation = Column(Boolean(name='CONTENTS_RULE_EVALUATION_CHK'))
    _table_args = (PrimaryKeyConstraint('scope', 'name', 'child_scope', 'child_name', name='CONTENTS_PK'),
                   ForeignKeyConstraint(['scope', 'name'], ['dids.scope', 'dids.name'], name='CONTENTS_ID_FK'),
                   ForeignKeyConstraint(['child_scope', 'child_name'], ['dids.scope', 'dids.name'], ondelete="CASCADE", name='CONTENTS_CHILD_ID_FK'),
                   CheckConstraint('DID_TYPE IS NOT NULL', name='CONTENTS_DID_TYPE_NN'),
                   CheckConstraint('CHILD_TYPE IS NOT NULL', name='CONTENTS_CHILD_TYPE_NN'),
                   Index('CONTENTS_CHILD_SCOPE_NAME_IDX', 'child_scope', 'child_name', 'scope', 'name'))


class ConstituentAssociation(BASE, ModelBase):
    """Represents the map between archives and constituents"""
    __tablename__ = 'archive_contents'
    child_scope = Column(InternalScopeString(SCOPE_LENGTH))    # Constituent file scope
    child_name = Column(String(NAME_LENGTH))    # Constituent file name
    scope = Column(InternalScopeString(SCOPE_LENGTH))          # Archive file scope
    name = Column(String(NAME_LENGTH))          # Archive file name
    bytes = Column(BigInteger)
    adler32 = Column(String(8))
    md5 = Column(String(32))
    guid = Column(GUID())
    length = Column(BigInteger)
    _table_args = (PrimaryKeyConstraint('child_scope', 'child_name', 'scope', 'name',
                                        name='ARCH_CONTENTS_PK'),
                   ForeignKeyConstraint(['scope', 'name'], ['dids.scope', 'dids.name'],
                                        name='ARCH_CONTENTS_PARENT_FK'),
                   ForeignKeyConstraint(['child_scope', 'child_name'],
                                        ['dids.scope', 'dids.name'], ondelete="CASCADE",
                                        name='ARCH_CONTENTS_CHILD_FK'),
                   Index('ARCH_CONTENTS_CHILD_IDX', 'scope', 'name',
                         'child_scope', 'child_name', ))


class ConstituentAssociationHistory(BASE, ModelBase):
    """Represents the map between archives and constituents"""
    __tablename__ = 'archive_contents_history'
    child_scope = Column(InternalScopeString(SCOPE_LENGTH))    # Constituent file scope
    child_name = Column(String(NAME_LENGTH))    # Constituent file name
    scope = Column(InternalScopeString(SCOPE_LENGTH))          # Archive file scope
    name = Column(String(NAME_LENGTH))  # Archive file name
    bytes = Column(BigInteger)
    adler32 = Column(String(8))
    md5 = Column(String(32))
    guid = Column(GUID())
    length = Column(BigInteger)
    __mapper_args__ = {
        'primary_key': [scope, name, child_scope, child_name]  # Fake primary key for SQLA
    }
    _table_args = (Index('ARCH_CONT_HIST_IDX', 'scope', 'name'), )
    # _table_args = (PrimaryKeyConstraint('scope', 'name', 'child_scope', 'child_name',
    #                                     name='ARCH_CONTENTS_HISOTRY_PK'), )


class DataIdentifierAssociationHistory(BASE, ModelBase):
    """Represents the map history between containers/datasets and files"""
    __tablename__ = 'contents_history'
    scope = Column(InternalScopeString(SCOPE_LENGTH))          # dataset scope
    name = Column(String(NAME_LENGTH))  # dataset name
    child_scope = Column(InternalScopeString(SCOPE_LENGTH))          # Provenance scope
    child_name = Column(String(NAME_LENGTH))  # Provenance name
    did_type = Column(DIDType.db_type(name='CONTENTS_HIST_DID_TYPE_CHK'))
    child_type = Column(DIDType.db_type(name='CONTENTS_HIST_CHILD_TYPE_CHK'))
    bytes = Column(BigInteger)
    adler32 = Column(String(8))
    md5 = Column(String(32))
    guid = Column(GUID())
    events = Column(BigInteger)
    rule_evaluation = Column(Boolean(name='CONTENTS_HIST_RULE_EVAL_CHK'))
    did_created_at = Column(DateTime)
    deleted_at = Column(DateTime)
    __mapper_args__ = {
        'primary_key': [scope, name, child_scope, child_name]  # Fake primary key for SQLA
    }
    # _table_args = (PrimaryKeyConstraint('scope', 'name', 'child_scope', 'child_name', name='CONTENTS_HIST_PK'),
    _table_args = (CheckConstraint('DID_TYPE IS NOT NULL', name='CONTENTS_HIST_DID_TYPE_NN'),
                   CheckConstraint('CHILD_TYPE IS NOT NULL', name='CONTENTS_HIST_CHILD_TYPE_NN'),
                   Index('CONTENTS_HISTORY_IDX', 'scope', 'name'))


class RSE(BASE, SoftModelBase):
    """Represents a Rucio Location"""
    __tablename__ = 'rses'
    id = Column(GUID(), default=utils.generate_uuid)
    rse = Column(String(255))
    vo = Column(String(3), nullable=False, server_default='def')
    rse_type = Column(RSEType.db_type(name='RSES_TYPE_CHK'), default=RSEType.DISK)
    deterministic = Column(Boolean(name='RSE_DETERMINISTIC_CHK'), default=True)
    volatile = Column(Boolean(name='RSE_VOLATILE_CHK'), default=False)
    staging_area = Column(Boolean(name='RSE_STAGING_AREA_CHK'), default=False)
    city = Column(String(255))
    region_code = Column(String(2))
    country_name = Column(String(255))
    continent = Column(String(2))
    time_zone = Column(String(255))
    ISP = Column(String(255))
    ASN = Column(String(255))
    longitude = Column(Float())
    latitude = Column(Float())
    availability = Column(Integer, server_default='7')
    usage = relationship("RSEUsage", order_by="RSEUsage.rse_id", backref="rses")
#    replicas = relationship("RSEFileAssociation", order_by="RSEFileAssociation.rse_id", backref="rses")
    _table_args = (PrimaryKeyConstraint('id', name='RSES_PK'),
                   UniqueConstraint('rse', 'vo', name='RSES_RSE_UQ'),
                   CheckConstraint('RSE IS NOT NULL', name='RSES_RSE__NN'),
                   CheckConstraint('RSE_TYPE IS NOT NULL', name='RSES_TYPE_NN'),
                   ForeignKeyConstraint(['vo'], ['vos.vo'], name='RSES_VOS_FK'), )


class RSELimit(BASE, ModelBase):
    """Represents RSE limits"""
    __tablename__ = 'rse_limits'
    rse_id = Column(GUID())
    name = Column(String(255))
    value = Column(BigInteger)
    _table_args = (PrimaryKeyConstraint('rse_id', 'name', name='RSE_LIMITS_PK'),
                   ForeignKeyConstraint(['rse_id'], ['rses.id'], name='RSE_LIMIT_RSE_ID_FK'), )


class RSETransferLimit(BASE, ModelBase):
    """Represents RSE limits"""
    __tablename__ = 'rse_transfer_limits'
    rse_id = Column(GUID())
    activity = Column(String(50))
    rse_expression = Column(String(3000))
    max_transfers = Column(BigInteger)
    volume = Column(BigInteger)
    deadline = Column(BigInteger)
    strategy = Column(String(25))
    direction = Column(String(25))
    transfers = Column(BigInteger)
    waitings = Column(BigInteger)
    _table_args = (PrimaryKeyConstraint('rse_id', 'activity', name='RSE_TRANSFER_LIMITS_PK'),
                   ForeignKeyConstraint(['rse_id'], ['rses.id'], name='RSE_TRANSFER_LIMITS_RSE_ID_FK'), )


class RSEUsage(BASE, ModelBase, Versioned):
    """Represents location usage"""
    __tablename__ = 'rse_usage'
    rse_id = Column(GUID())
    source = Column(String(255))
    used = Column(BigInteger)
    free = Column(BigInteger)
    files = Column(BigInteger)
    rse = relationship("RSE", backref=backref('rse_usage', order_by=rse_id))
    _table_args = (PrimaryKeyConstraint('rse_id', 'source', name='RSE_USAGE_PK'),
                   ForeignKeyConstraint(['rse_id'], ['rses.id'], name='RSE_USAGE_RSE_ID_FK'), )


class UpdatedRSECounter(BASE, ModelBase):
    """Represents the recently updated RSE counters"""
    __tablename__ = 'updated_rse_counters'
    id = Column(GUID(), default=utils.generate_uuid)
    rse_id = Column(GUID())
    files = Column(BigInteger)
    bytes = Column(BigInteger)
    _table_args = (PrimaryKeyConstraint('id', name='UPDATED_RSE_CNTRS_PK'),
                   ForeignKeyConstraint(['rse_id'], ['rses.id'], name='UPDATED_RSE_CNTRS_RSE_ID_FK'),
                   Index('UPDATED_RSE_CNTRS_RSE_ID_IDX', 'rse_id'))


class RSEAttrAssociation(BASE, ModelBase):
    """Represents the map between RSEs and tags"""
    __tablename__ = 'rse_attr_map'
    rse_id = Column(GUID())
    key = Column(String(255))
    value = Column(BooleanString(255))
    rse = relationship("RSE", backref=backref('rse_attr_map', order_by=rse_id))
    _table_args = (PrimaryKeyConstraint('rse_id', 'key', name='RSE_ATTR_MAP_PK'),
                   ForeignKeyConstraint(['rse_id'], ['rses.id'], name='RSE_ATTR_MAP_RSE_ID_FK'),
                   Index('RSE_ATTR_MAP_KEY_VALUE_IDX', 'key', 'value'))


class RSEProtocols(BASE, ModelBase):
    """Represents supported protocols of RSEs (Rucio Storage Elements)"""
    __tablename__ = 'rse_protocols'
    rse_id = Column(GUID())
    scheme = Column(String(255))
    hostname = Column(String(255), server_default='')  # For protocol without host e.g. POSIX on local file systems localhost is assumed as beeing default
    port = Column(Integer, server_default='0')  # like host, for local protocol the port 0 is assumed to be default
    prefix = Column(String(1024), nullable=True)
    impl = Column(String(255), nullable=False)
    read_lan = Column(Integer, server_default='0')  # if no value is provided, 0 i.e. not supported is assumed as default value
    write_lan = Column(Integer, server_default='0')  # if no value is provided, 0 i.e. not supported is assumed as default value
    delete_lan = Column(Integer, server_default='0')  # if no value is provided, 0 i.e. not supported is assumed as default value
    read_wan = Column(Integer, server_default='0')  # if no value is provided, 0 i.e. not supported is assumed as default value
    write_wan = Column(Integer, server_default='0')  # if no value is provided, 0 i.e. not supported is assumed as default value
    delete_wan = Column(Integer, server_default='0')  # if no value is provided, 0 i.e. not supported is assumed as default value
    third_party_copy = Column(Integer, server_default='0')  # if no value is provided, 0 i.e. not supported is assumed as default value
    third_party_copy_read = Column(Integer, server_default='0')  # if no value is provided, 0 i.e. not supported is assumed as default value
    third_party_copy_write = Column(Integer, server_default='0')  # if no value is provided, 0 i.e. not supported is assumed as default value
    extended_attributes = Column(String(4000), nullable=True)
    rses = relationship("RSE", backref="rse_protocols")
    _table_args = (PrimaryKeyConstraint('rse_id', 'scheme', 'hostname', 'port', name='RSE_PROTOCOL_PK'),
                   ForeignKeyConstraint(['rse_id'], ['rses.id'], name='RSE_PROTOCOL_RSE_ID_FK'),
                   CheckConstraint('IMPL IS NOT NULL', name='RSE_PROTOCOLS_IMPL_NN'))


class AccountLimit(BASE, ModelBase):
    """Represents account limits"""
    __tablename__ = 'account_limits'
    account = Column(InternalAccountString(25))
    rse_id = Column(GUID())
    bytes = Column(BigInteger)
    _table_args = (PrimaryKeyConstraint('account', 'rse_id', name='ACCOUNT_LIMITS_PK'),
                   ForeignKeyConstraint(['account'], ['accounts.account'], name='ACCOUNT_LIMITS_ACCOUNT_FK'),
                   ForeignKeyConstraint(['rse_id'], ['rses.id'], name='ACCOUNT_LIMITS_RSE_ID_FK'),)


class AccountGlobalLimit(BASE, ModelBase):
    """Represents account limits"""
    __tablename__ = 'account_glob_limits'
    account = Column(InternalAccountString(25))
    rse_expression = Column(String(3000))
    bytes = Column(BigInteger)
    _table_args = (PrimaryKeyConstraint('account', 'rse_expression', name='ACCOUNT_GLOBAL_LIMITS_PK'),
                   ForeignKeyConstraint(['account'], ['accounts.account'], name='ACCOUNT_GLOBAL_LIMITS_ACC_FK'),)


class AccountUsage(BASE, ModelBase, Versioned):
    """Represents account usage"""
    __tablename__ = 'account_usage'
    account = Column(InternalAccountString(25))
    rse_id = Column(GUID())
    files = Column(BigInteger)
    bytes = Column(BigInteger)
    _table_args = (PrimaryKeyConstraint('account', 'rse_id', name='ACCOUNT_USAGE_PK'),
                   ForeignKeyConstraint(['account'], ['accounts.account'], name='ACCOUNT_USAGE_ACCOUNT_FK'),
                   ForeignKeyConstraint(['rse_id'], ['rses.id'], name='ACCOUNT_USAGE_RSES_ID_FK'), )


class RSEFileAssociation(BASE, ModelBase):
    """Represents the map between locations and files"""
    __tablename__ = 'replicas'
    rse_id = Column(GUID())
    scope = Column(InternalScopeString(SCOPE_LENGTH))
    name = Column(String(NAME_LENGTH))
    bytes = Column(BigInteger)
    md5 = Column(String(32))
    adler32 = Column(String(8))
    path = Column(String(1024))
    state = Column(ReplicaState.db_type(name='REPLICAS_STATE_CHK'), default=ReplicaState.UNAVAILABLE)
    lock_cnt = Column(Integer, server_default='0')
    accessed_at = Column(DateTime)
    tombstone = Column(DateTime)
    rse = relationship("RSE", backref=backref('replicas', order_by="RSE.id"))
    _table_args = (PrimaryKeyConstraint('scope', 'name', 'rse_id', name='REPLICAS_PK'),
                   ForeignKeyConstraint(['scope', 'name'], ['dids.scope', 'dids.name'], name='REPLICAS_LFN_FK'),
                   ForeignKeyConstraint(['rse_id'], ['rses.id'], name='REPLICAS_RSE_ID_FK'),
                   CheckConstraint('STATE IS NOT NULL', name='REPLICAS_STATE_NN'),
                   CheckConstraint('bytes IS NOT NULL', name='REPLICAS_SIZE_NN'),
                   CheckConstraint('lock_cnt IS NOT NULL', name='REPLICAS_LOCK_CNT_NN'),
                   Index('REPLICAS_TOMBSTONE_IDX', 'tombstone'),
                   Index('REPLICAS_PATH_IDX', 'path', mysql_length=NAME_LENGTH))


class CollectionReplica(BASE, ModelBase):
    """Represents replicas for datasets/collections"""
    __tablename__ = 'collection_replicas'
    scope = Column(InternalScopeString(SCOPE_LENGTH))
    name = Column(String(NAME_LENGTH))
    did_type = Column(DIDType.db_type(name='COLLECTION_REPLICAS_TYPE_CHK'))
    rse_id = Column(GUID())
    bytes = Column(BigInteger)
    length = Column(BigInteger)
    available_bytes = Column(BigInteger)
    available_replicas_cnt = Column(BigInteger)
    state = Column(ReplicaState.db_type(name='COLLECTION_REPLICAS_STATE_CHK'), default=ReplicaState.UNAVAILABLE)
    accessed_at = Column(DateTime)
    _table_args = (PrimaryKeyConstraint('scope', 'name', 'rse_id', name='COLLECTION_REPLICAS_PK'),
                   ForeignKeyConstraint(['scope', 'name'], ['dids.scope', 'dids.name'], name='COLLECTION_REPLICAS_LFN_FK'),
                   ForeignKeyConstraint(['rse_id'], ['rses.id'], name='COLLECTION_REPLICAS_RSE_ID_FK'),
                   CheckConstraint('STATE IS NOT NULL', name='COLLECTION_REPLICAS_STATE_NN'),
                   CheckConstraint('bytes IS NOT NULL', name='COLLECTION_REPLICAS_SIZE_NN'),
                   Index('COLLECTION_REPLICAS_RSE_ID_IDX', 'rse_id'))


class UpdatedCollectionReplica(BASE, ModelBase):
    """Represents updates to replicas for datasets/collections"""
    __tablename__ = 'updated_col_rep'
    id = Column(GUID(), default=utils.generate_uuid)
    scope = Column(InternalScopeString(SCOPE_LENGTH))
    name = Column(String(NAME_LENGTH))
    did_type = Column(DIDType.db_type(name='UPDATED_COL_REP_TYPE_CHK'))
    rse_id = Column(GUID())
    _table_args = (PrimaryKeyConstraint('id', name='UPDATED_COL_REP_PK'),
                   CheckConstraint('SCOPE IS NOT NULL', name='UPDATED_COL_REP_SCOPE_NN'),
                   CheckConstraint('NAME IS NOT NULL', name='UPDATED_COL_REP_NAME_NN'),
                   Index('UPDATED_COL_REP_SNR_IDX', 'scope', 'name', 'rse_id'))


class RSEFileAssociationHistory(BASE, ModelBase):
    """Represents a short history of the deleted replicas"""
    __tablename__ = 'replicas_history'
    rse_id = Column(GUID())
    scope = Column(InternalScopeString(SCOPE_LENGTH))
    name = Column(String(NAME_LENGTH))
    bytes = Column(BigInteger)
    _table_args = (PrimaryKeyConstraint('rse_id', 'scope', 'name', name='REPLICAS_HIST_PK'),
                   ForeignKeyConstraint(['rse_id'], ['rses.id'], name='REPLICAS_HIST_RSE_ID_FK'),
                   CheckConstraint('bytes IS NOT NULL', name='REPLICAS_HIST_SIZE_NN'))
#  ForeignKeyConstraint(['scope', 'name'], ['dids.scope', 'dids.name'], name='REPLICAS_HIST_LFN_FK'),


class ReplicationRule(BASE, ModelBase):
    """Represents data identifier replication rules"""
    __tablename__ = 'rules'
    id = Column(GUID(), default=utils.generate_uuid)
    subscription_id = Column(GUID())
    account = Column(InternalAccountString(25))
    scope = Column(InternalScopeString(SCOPE_LENGTH))
    name = Column(String(NAME_LENGTH))
    did_type = Column(DIDType.db_type(name='RULES_DID_TYPE_CHK'))
    state = Column(RuleState.db_type(name='RULES_STATE_CHK'), default=RuleState.REPLICATING)
    error = Column(String(255))
    rse_expression = Column(String(3000))
    copies = Column(SmallInteger, server_default='1')
    expires_at = Column(DateTime)
    weight = Column(String(255))
    locked = Column(Boolean(name='RULES_LOCKED_CHK'), default=False)
    locks_ok_cnt = Column(BigInteger, server_default='0')
    locks_replicating_cnt = Column(BigInteger, server_default='0')
    locks_stuck_cnt = Column(BigInteger, server_default='0')
    source_replica_expression = Column(String(255))
    activity = Column(String(50), default='default')
    grouping = Column(RuleGrouping.db_type(name='RULES_GROUPING_CHK'), default=RuleGrouping.ALL)
    notification = Column(RuleNotification.db_type(name='RULES_NOTIFICATION_CHK'), default=RuleNotification.NO)
    stuck_at = Column(DateTime)
    purge_replicas = Column(Boolean(name='RULES_PURGE_REPLICAS_CHK'), default=False)
    ignore_availability = Column(Boolean(name='RULES_IGNORE_AVAILABILITY_CHK'), default=False)
    ignore_account_limit = Column(Boolean(name='RULES_IGNORE_ACCOUNT_LIMIT_CHK'), default=False)
    priority = Column(Integer)
    comments = Column(String(255))
    child_rule_id = Column(GUID())
    eol_at = Column(DateTime)
    split_container = Column(Boolean(name='RULES_SPLIT_CONTAINER_CHK'), default=False)
    meta = Column(String(4000))
    _table_args = (PrimaryKeyConstraint('id', name='RULES_PK'),
                   ForeignKeyConstraint(['scope', 'name'], ['dids.scope', 'dids.name'], name='RULES_SCOPE_NAME_FK'),
                   ForeignKeyConstraint(['account'], ['accounts.account'], name='RULES_ACCOUNT_FK'),
                   ForeignKeyConstraint(['subscription_id'], ['subscriptions.id'], name='RULES_SUBS_ID_FK'),
                   ForeignKeyConstraint(['child_rule_id'], ['rules.id'], name='RULES_CHILD_RULE_ID_FK'),
                   CheckConstraint('STATE IS NOT NULL', name='RULES_STATE_NN'),
                   CheckConstraint('SCOPE IS NOT NULL', name='RULES_SCOPE_NN'),
                   CheckConstraint('NAME IS NOT NULL', name='RULES_NAME_NN'),
                   CheckConstraint(grouping != None, name='RULES_GROUPING_NN'),  # NOQA: E711
                   CheckConstraint('COPIES IS NOT NULL', name='RULES_COPIES_NN'),
                   CheckConstraint('LOCKED IS NOT NULL', name='RULES_LOCKED_NN'),
                   CheckConstraint('ACCOUNT IS NOT NULL', name='RULES_ACCOUNT_NN'),
                   CheckConstraint('LOCKS_OK_CNT IS NOT NULL', name='RULES_LOCKS_OK_CNT_NN'),
                   CheckConstraint('LOCKS_REPLICATING_CNT IS NOT NULL', name='RULES_LOCKS_REPLICATING_CNT_NN'),
                   CheckConstraint('LOCKS_STUCK_CNT IS NOT NULL', name='RULES_LOCKS_STUCK_CNT_NN'),
                   CheckConstraint('PURGE_REPLICAS IS NOT NULL', name='RULES_PURGE_REPLICAS_NN'),
                   Index('RULES_SC_NA_AC_RS_CO_UQ_IDX', 'scope', 'name', 'account', 'rse_expression', 'copies',
                         unique=True, mysql_length={'rse_expression': 767}),
                   Index('RULES_SCOPE_NAME_IDX', 'scope', 'name'),
                   Index('RULES_EXPIRES_AT_IDX', 'expires_at'),
                   Index('RULES_STUCKSTATE_IDX', 'state'),  # This Index is only needed for the STUCK state
                   Index('RULES_CHILD_RULE_ID_IDX', 'child_rule_id'))


class ReplicationRuleHistoryRecent(BASE, ModelBase):
    """Represents replication rules in the recent history"""
    __tablename__ = 'rules_hist_recent'
    id = Column(GUID())
    subscription_id = Column(GUID())
    account = Column(InternalAccountString(25))
    scope = Column(InternalScopeString(SCOPE_LENGTH))
    name = Column(String(NAME_LENGTH))
    did_type = Column(DIDType.db_type(name='RULES_HIST_RECENT_DIDTYPE_CHK'))
    state = Column(RuleState.db_type(name='RULES_HIST_RECENT_STATE_CHK'))
    error = Column(String(255))
    rse_expression = Column(String(3000))
    copies = Column(SmallInteger)
    expires_at = Column(DateTime)
    weight = Column(String(255))
    locked = Column(Boolean())
    locks_ok_cnt = Column(BigInteger)
    locks_replicating_cnt = Column(BigInteger)
    locks_stuck_cnt = Column(BigInteger)
    source_replica_expression = Column(String(255))
    activity = Column(String(50))
    grouping = Column(RuleGrouping.db_type(name='RULES_HIST_RECENT_GROUPING_CHK'))
    notification = Column(RuleNotification.db_type(name='RULES_HIST_RECENT_NOTIFY_CHK'))
    stuck_at = Column(DateTime)
    purge_replicas = Column(Boolean())
    ignore_availability = Column(Boolean())
    ignore_account_limit = Column(Boolean())
    priority = Column(Integer)
    comments = Column(String(255))
    child_rule_id = Column(GUID())
    eol_at = Column(DateTime)
    split_container = Column(Boolean())
    meta = Column(String(4000))
    __mapper_args__ = {
        'primary_key': [id, locks_replicating_cnt]  # Fake primary key for SQLA
    }
    _table_args = (Index('RULES_HIST_RECENT_ID_IDX', 'id'),
                   Index('RULES_HIST_RECENT_SC_NA_IDX', 'scope', 'name'))


class ReplicationRuleHistory(BASE, ModelBase):
    """Represents replication rules in the longterm history"""
    __tablename__ = 'rules_history'
    id = Column(GUID())
    subscription_id = Column(GUID())
    account = Column(InternalAccountString(25))
    scope = Column(InternalScopeString(SCOPE_LENGTH))
    name = Column(String(NAME_LENGTH))
    did_type = Column(DIDType.db_type(name='RULES_HISTORY_DIDTYPE_CHK'))
    state = Column(RuleState.db_type(name='RULES_HISTORY_STATE_CHK'))
    error = Column(String(255))
    rse_expression = Column(String(3000))
    copies = Column(SmallInteger)
    expires_at = Column(DateTime)
    weight = Column(String(255))
    locked = Column(Boolean())
    locks_ok_cnt = Column(BigInteger)
    locks_replicating_cnt = Column(BigInteger)
    locks_stuck_cnt = Column(BigInteger)
    source_replica_expression = Column(String(255))
    activity = Column(String(50))
    grouping = Column(RuleGrouping.db_type(name='RULES_HISTORY_GROUPING_CHK'))
    notification = Column(RuleNotification.db_type(name='RULES_HISTORY_NOTIFY_CHK'))
    stuck_at = Column(DateTime)
    priority = Column(Integer)
    purge_replicas = Column(Boolean())
    ignore_availability = Column(Boolean())
    ignore_account_limit = Column(Boolean())
    comments = Column(String(255))
    child_rule_id = Column(GUID())
    eol_at = Column(DateTime)
    split_container = Column(Boolean())
    meta = Column(String(4000))
    __mapper_args__ = {
        'primary_key': [id, locks_replicating_cnt]  # Fake primary key for SQLA
    }
    _table_args = (Index('RULES_HISTORY_SCOPENAME_IDX', 'scope', 'name'), )


class ReplicaLock(BASE, ModelBase):
    """Represents replica locks"""
    __tablename__ = 'locks'
    scope = Column(InternalScopeString(SCOPE_LENGTH))
    name = Column(String(NAME_LENGTH))
    rule_id = Column(GUID())
    rse_id = Column(GUID())
    account = Column(InternalAccountString(25))
    bytes = Column(BigInteger)
    state = Column(LockState.db_type(name='LOCKS_STATE_CHK'), default=LockState.REPLICATING)
    repair_cnt = Column(BigInteger)
    _table_args = (PrimaryKeyConstraint('scope', 'name', 'rule_id', 'rse_id', name='LOCKS_PK'),
                   # ForeignKeyConstraint(['rse_id', 'scope', 'name'], ['replicas.rse_id', 'replicas.scope', 'replicas.name'], name='LOCKS_REPLICAS_FK'),
                   ForeignKeyConstraint(['rule_id'], ['rules.id'], name='LOCKS_RULE_ID_FK'),
                   ForeignKeyConstraint(['account'], ['accounts.account'], name='LOCKS_ACCOUNT_FK'),
                   CheckConstraint('STATE IS NOT NULL', name='LOCKS_STATE_NN'),
                   CheckConstraint('ACCOUNT IS NOT NULL', name='LOCKS_ACCOUNT_NN'),
                   Index('LOCKS_RULE_ID_IDX', 'rule_id'))


class DatasetLock(BASE, ModelBase):
    """Represents dataset locks"""
    __tablename__ = 'dataset_locks'
    scope = Column(InternalScopeString(SCOPE_LENGTH))
    name = Column(String(NAME_LENGTH))
    rule_id = Column(GUID())
    rse_id = Column(GUID())
    account = Column(InternalAccountString(25))
    state = Column(LockState.db_type(name='DATASET_LOCKS_STATE_CHK'), default=LockState.REPLICATING)
    length = Column(BigInteger)
    bytes = Column(BigInteger)
    accessed_at = Column(DateTime)
    _table_args = (PrimaryKeyConstraint('scope', 'name', 'rule_id', 'rse_id', name='DATASET_LOCKS_PK'),
                   ForeignKeyConstraint(['scope', 'name'], ['dids.scope', 'dids.name'], name='DATASET_LOCKS_DID_FK'),
                   ForeignKeyConstraint(['rule_id'], ['rules.id'], name='DATASET_LOCKS_RULE_ID_FK'),
                   ForeignKeyConstraint(['account'], ['accounts.account'], name='DATASET_LOCKS_ACCOUNT_FK'),
                   CheckConstraint('STATE IS NOT NULL', name='DATASET_LOCKS_STATE_NN'),
                   CheckConstraint('ACCOUNT IS NOT NULL', name='DATASET_LOCKS_ACCOUNT_NN'),
                   Index('DATASET_LOCKS_RULE_ID_IDX', 'rule_id'),
                   Index('DATASET_LOCKS_RSE_ID_IDX', 'rse_id'))


class UpdatedAccountCounter(BASE, ModelBase):
    """Represents the recently updated Account counters"""
    __tablename__ = 'updated_account_counters'
    id = Column(GUID(), default=utils.generate_uuid)
    account = Column(InternalAccountString(25))
    rse_id = Column(GUID())
    files = Column(BigInteger)
    bytes = Column(BigInteger)
    _table_args = (PrimaryKeyConstraint('id', name='UPDATED_ACCNT_CNTRS_PK'),
                   ForeignKeyConstraint(['rse_id'], ['rses.id'], name='UPDATED_ACCNT_CNTRS_RSE_ID_FK'),
                   ForeignKeyConstraint(['account'], ['accounts.account'], name='UPDATED_ACCNT_CNTRS_ACCOUNT_FK'),
                   Index('UPDATED_ACCNT_CNTRS_RSE_ID_IDX', 'account', 'rse_id'))


class Request(BASE, ModelBase, Versioned):
    """Represents a request for a single file with a third party service"""
    __tablename__ = 'requests'
    id = Column(GUID(), default=utils.generate_uuid)
    request_type = Column(RequestType.db_type(name='REQUESTS_TYPE_CHK'), default=RequestType.TRANSFER)
    scope = Column(InternalScopeString(SCOPE_LENGTH))
    name = Column(String(NAME_LENGTH))
    did_type = Column(DIDType.db_type(name='REQUESTS_DIDTYPE_CHK'), default=DIDType.FILE)
    dest_rse_id = Column(GUID())
    source_rse_id = Column(GUID())
    attributes = Column(String(4000))
    state = Column(RequestState.db_type(name='REQUESTS_STATE_CHK'), default=RequestState.QUEUED)
    external_id = Column(String(64))
    external_host = Column(String(256))
    retry_count = Column(Integer(), server_default='0')
    err_msg = Column(String(4000))
    previous_attempt_id = Column(GUID())
    rule_id = Column(GUID())
    activity = Column(String(50), default='default')
    bytes = Column(BigInteger)
    md5 = Column(String(32))
    adler32 = Column(String(8))
    dest_url = Column(String(2048))
    submitted_at = Column(DateTime)
    started_at = Column(DateTime)
    transferred_at = Column(DateTime)
    estimated_at = Column(DateTime)
    submitter_id = Column(Integer)
    estimated_started_at = Column(DateTime)
    estimated_transferred_at = Column(DateTime)
    staging_started_at = Column(DateTime)
    staging_finished_at = Column(DateTime)
    account = Column(InternalAccountString(25))
    requested_at = Column(DateTime)
    priority = Column(Integer)
    _table_args = (PrimaryKeyConstraint('id', name='REQUESTS_PK'),
                   ForeignKeyConstraint(['scope', 'name'], ['dids.scope', 'dids.name'], name='REQUESTS_DID_FK'),
                   ForeignKeyConstraint(['dest_rse_id'], ['rses.id'], name='REQUESTS_RSES_FK'),
                   ForeignKeyConstraint(['account'], ['accounts.account'], name='REQUESTS_ACCOUNT_FK'),
                   CheckConstraint('dest_rse_id IS NOT NULL', name='REQUESTS_RSE_ID_NN'),
                   Index('REQUESTS_SCOPE_NAME_RSE_IDX', 'scope', 'name', 'dest_rse_id', 'request_type'),
                   Index('REQUESTS_TYP_STA_UPD_IDX_OLD', 'request_type', 'state', 'updated_at'),
                   Index('REQUESTS_TYP_STA_UPD_IDX', 'request_type', 'state', 'activity'),
                   Index('REQUESTS_RULEID_IDX', 'rule_id'),
                   Index('REQUESTS_EXTERNALID_UQ', 'external_id'))


class Source(BASE, ModelBase, Versioned):
    """Represents source files for transfers"""
    __tablename__ = 'sources'
    request_id = Column(GUID())
    scope = Column(InternalScopeString(SCOPE_LENGTH))
    name = Column(String(NAME_LENGTH))
    rse_id = Column(GUID())
    dest_rse_id = Column(GUID())
    url = Column(String(2048))
    bytes = Column(BigInteger)
    ranking = Column(Integer())
    is_using = Column(Boolean(), default=False)
    _table_args = (PrimaryKeyConstraint('request_id', 'rse_id', 'scope', 'name', name='SOURCES_PK'),
                   ForeignKeyConstraint(['request_id'], ['requests.id'], name='SOURCES_REQ_ID_FK'),
                   ForeignKeyConstraint(['scope', 'name', 'rse_id'], ['replicas.scope', 'replicas.name', 'replicas.rse_id'], name='SOURCES_REPLICA_FK'),
                   ForeignKeyConstraint(['rse_id'], ['rses.id'], name='SOURCES_RSES_FK'),
                   ForeignKeyConstraint(['dest_rse_id'], ['rses.id'], name='SOURCES_DEST_RSES_FK'),
                   Index('SOURCES_SRC_DST_IDX', 'rse_id', 'dest_rse_id'),
                   Index('SOURCES_SC_NM_DST_IDX', 'scope', 'rse_id', 'name'),
                   Index('SOURCES_DEST_RSEID_IDX', 'dest_rse_id'))


class Distance(BASE, ModelBase):
    """Represents distance between rses"""
    __tablename__ = 'distances'
    src_rse_id = Column(GUID())
    dest_rse_id = Column(GUID())
    ranking = Column(Integer())
    agis_distance = Column(Integer())
    geoip_distance = Column(Integer())
    active = Column(Integer())
    submitted = Column(Integer())
    finished = Column(Integer())
    failed = Column(Integer())
    transfer_speed = Column(Integer())
    packet_loss = Column(Integer())
    latency = Column(Integer())
    mbps_file = Column(Integer())
    mbps_link = Column(Integer())
    queued_total = Column(Integer())
    done_1h = Column(Integer())
    done_6h = Column(Integer())
    _table_args = (PrimaryKeyConstraint('src_rse_id', 'dest_rse_id', name='DISTANCES_PK'),
                   ForeignKeyConstraint(['src_rse_id'], ['rses.id'], name='DISTANCES_SRC_RSES_FK'),
                   ForeignKeyConstraint(['dest_rse_id'], ['rses.id'], name='DISTANCES_DEST_RSES_FK'),
                   Index('DISTANCES_DEST_RSEID_IDX', 'dest_rse_id'))


class Subscription(BASE, ModelBase, Versioned):
    """Represents a subscription"""
    __tablename__ = 'subscriptions'
    id = Column(GUID(), default=utils.generate_uuid)
    name = Column(String(64))
    filter = Column(String(2048))
    replication_rules = Column(String(1024))
    policyid = Column(SmallInteger, server_default='0')
    state = Column(SubscriptionState.db_type(name='SUBSCRIPTIONS_STATE_CHK', default=SubscriptionState.ACTIVE))
    last_processed = Column(DateTime, default=datetime.datetime.utcnow())
    account = Column(InternalAccountString(25))
    lifetime = Column(DateTime)
    comments = Column(String(4000))
    retroactive = Column(Boolean(name='SUBSCRIPTIONS_RETROACTIVE_CHK'), default=False)
    expired_at = Column(DateTime)
    _table_args = (PrimaryKeyConstraint('id', name='SUBSCRIPTIONS_PK'),
                   UniqueConstraint('name', 'account', name='SUBSCRIPTIONS_NAME_ACCOUNT_UQ'),
                   ForeignKeyConstraint(['account'], ['accounts.account'], name='SUBSCRIPTIONS_ACCOUNT_FK'),
                   CheckConstraint('RETROACTIVE IS NOT NULL', name='SUBSCRIPTIONS_RETROACTIVE_NN'),
                   CheckConstraint('ACCOUNT IS NOT NULL', name='SUBSCRIPTIONS_ACCOUNT_NN'))


class Token(BASE, ModelBase):
    """Represents the authentication tokens and their lifetime"""
    __tablename__ = 'tokens'
    token = Column(String(3072))  # account-identity-appid-uuid -> max length: (+ 30 1 255 1 32 1 32)
    account = Column(InternalAccountString(25))
    refresh_token = Column(String(315), default=None)
    refresh = Column(Boolean, default=False)
    refresh_start = Column(DateTime, default=None)
    refresh_expired_at = Column(DateTime, default=None)
    refresh_lifetime = Column(Integer())
    oidc_scope = Column(String(2048), default=None)  # scopes define the specific actions applications can be allowed to do on a user's behalf
    identity = Column(String(2048))
    audience = Column(String(315), default=None)
    expired_at = Column(DateTime, default=lambda: datetime.datetime.utcnow() + datetime.timedelta(seconds=3600))  # one hour lifetime by default
    ip = Column(String(39), nullable=True)
    _table_args = (PrimaryKeyConstraint('token', name='TOKENS_TOKEN_PK'),  # not supported for primary key constraint mysql_length=255
                   ForeignKeyConstraint(['account'], ['accounts.account'], name='TOKENS_ACCOUNT_FK'),
                   CheckConstraint('EXPIRED_AT IS NOT NULL', name='TOKENS_EXPIRED_AT_NN'),
                   Index('TOKENS_ACCOUNT_EXPIRED_AT_IDX', 'account', 'expired_at'))


class OAuthRequest(BASE, ModelBase):
    """Represents the authentication session parameters of OAuth 2.0 requests"""
    __tablename__ = 'oauth_requests'
    account = Column(InternalAccountString(25))
    state = Column(String(50))
    nonce = Column(String(50))
    access_msg = Column(String(2048))
    redirect_msg = Column(String(2048))
    refresh_lifetime = Column(Integer())
    ip = Column(String(39), nullable=True)
    expired_at = Column(DateTime, default=lambda: datetime.datetime.utcnow() + datetime.timedelta(seconds=600))  # 10 min lifetime by default
    _table_args = (PrimaryKeyConstraint('state', name='OAUTH_REQUESTS_STATE_PK'),
                   CheckConstraint('EXPIRED_AT IS NOT NULL', name='OAUTH_REQUESTS_EXPIRED_AT_NN'),
                   Index('OAUTH_REQUESTS_ACC_EXP_AT_IDX', 'account', 'expired_at'),
                   Index('OAUTH_REQUESTS_ACCESS_MSG_IDX', 'access_msg'))


class Message(BASE, ModelBase):
    """Represents the event messages"""
    __tablename__ = 'messages'
    id = Column(GUID(), default=utils.generate_uuid)
    event_type = Column(String(1024))
    payload = Column(String(4000))
    payload_nolimit = Column(Text)
    _table_args = (PrimaryKeyConstraint('id', name='MESSAGES_ID_PK'),
                   CheckConstraint('EVENT_TYPE IS NOT NULL', name='MESSAGES_EVENT_TYPE_NN'),
                   CheckConstraint('PAYLOAD IS NOT NULL', name='MESSAGES_PAYLOAD_NN'),)


class MessageHistory(BASE, ModelBase):
    """Represents the history of event messages"""
    __tablename__ = 'messages_history'
    id = Column(GUID())
    event_type = Column(String(1024))
    payload = Column(String(4000))
    payload_nolimit = Column(Text)
    __mapper_args__ = {
        'primary_key': [id]  # Fake primary key for SQLA
    }
    _table_args = ()  # PrimaryKeyConstraint('id', name='MESSAGES_HIST_ID_PK'),)  # PK needed for SQLA only


class AlembicVersion(BASE):
    """Table used to pinpoint actual database schema release."""
    __tablename__ = "alembic_version"
    version_num = Column(String(32), primary_key=True, nullable=False)


class Config(BASE, ModelBase, Versioned):
    """Represents the configuration"""
    __tablename__ = 'configs'
    section = Column(String(128))
    opt = Column(String(128))
    value = Column(String(4000))
    _table_args = (PrimaryKeyConstraint('section', 'opt', name='CONFIGS_PK'), )


class Heartbeats(BASE, ModelBase):
    """Represents the status and heartbeat of the running daemons and services"""
    __tablename__ = 'heartbeats'
    executable = Column(String(64))  # SHA-2
    readable = Column(String(4000))
    hostname = Column(String(128))
    pid = Column(Integer, autoincrement=False)
    thread_id = Column(BigInteger, autoincrement=False)
    thread_name = Column(String(64))
    payload = Column(String(3000))
    _table_args = (PrimaryKeyConstraint('executable', 'hostname', 'pid', 'thread_id', name='HEARTBEATS_PK'), )


class NamingConvention(BASE, ModelBase):
    """Represents naming conventions for name within a scope"""
    __tablename__ = 'naming_conventions'
    scope = Column(InternalScopeString(SCOPE_LENGTH))
    regexp = Column(String(255))
    convention_type = Column(KeyType.db_type(name='CVT_TYPE_CHK'))
    _table_args = (PrimaryKeyConstraint('scope', name='NAMING_CONVENTIONS_PK'),
                   ForeignKeyConstraint(['scope'], ['scopes.scope'], name='NAMING_CONVENTIONS_SCOPE_FK'))


class TemporaryDataIdentifier(BASE, ModelBase):
    """Represents a temporary DID (pre-merged files, etc.)"""
    __tablename__ = 'tmp_dids'
    scope = Column(InternalScopeString(SCOPE_LENGTH))
    name = Column(String(NAME_LENGTH))
    rse_id = Column(GUID())
    path = Column(String(1024))
    bytes = Column(BigInteger)
    md5 = Column(String(32))
    adler32 = Column(String(8))
    expired_at = Column(DateTime)
    guid = Column(GUID())
    events = Column(BigInteger)
    task_id = Column(Integer())
    panda_id = Column(Integer())
    parent_scope = Column(InternalScopeString(SCOPE_LENGTH))
    parent_name = Column(String(NAME_LENGTH))
    offset = Column(BigInteger)
    _table_args = (PrimaryKeyConstraint('scope', 'name', name='TMP_DIDS_PK'),
                   Index('TMP_DIDS_EXPIRED_AT_IDX', 'expired_at'))


class LifetimeExceptions(BASE, ModelBase):
    """Represents the exceptions to the lifetime model"""
    __tablename__ = 'lifetime_except'
    id = Column(GUID(), default=utils.generate_uuid)
    scope = Column(InternalScopeString(SCOPE_LENGTH))
    name = Column(String(NAME_LENGTH))
    did_type = Column(DIDType.db_type(name='LIFETIME_EXCEPT_TYPE_CHK'))
    account = Column(InternalAccountString(25))
    pattern = Column(String(255))
    comments = Column(String(4000))
    state = Column(LifetimeExceptionsState.db_type(name='LIFETIME_EXCEPT_STATE_CHK'))
    expires_at = Column(DateTime)
    _table_args = (PrimaryKeyConstraint('id', 'scope', 'name', 'did_type', 'account', name='LIFETIME_EXCEPT_PK'),
                   CheckConstraint('SCOPE IS NOT NULL', name='LIFETIME_EXCEPT_SCOPE_NN'),
                   CheckConstraint('NAME IS NOT NULL', name='LIFETIME_EXCEPT_NAME_NN'),
                   CheckConstraint('DID_TYPE IS NOT NULL', name='LIFETIME_EXCEPT_DID_TYPE_NN'),
                   ForeignKeyConstraint(['account'], ['accounts.account'], name='LIFETIME_EXCEPT_ACCOUNT_FK'))


<<<<<<< HEAD
class VO(BASE, ModelBase):
    """Represents the VOS in a MultiVO setup"""
    __tablename__ = 'vos'
    vo = Column(String(3))
    description = Column(String(255))
    email = Column(String(255))
    _table_args = (PrimaryKeyConstraint('vo', name='VO_PK'), )
=======
class DidsFollowed(BASE, ModelBase):
    """Represents the datasets followed by an user"""
    __tablename__ = 'dids_followed'
    scope = Column(InternalScopeString(SCOPE_LENGTH))
    name = Column(String(NAME_LENGTH))
    account = Column(InternalAccountString(25))
    did_type = Column(DIDType.db_type(name='DIDS_FOLLOWED_TYPE_CHK'))
    _table_args = (PrimaryKeyConstraint('scope', 'name', 'account', name='DIDS_FOLLOWED_PK'),
                   CheckConstraint('SCOPE IS NOT NULL', name='DIDS_FOLLOWED_SCOPE_NN'),
                   CheckConstraint('NAME IS NOT NULL', name='DIDS_FOLLOWED_NAME_NN'),
                   CheckConstraint('ACCOUNT IS NOT NULL', name='DIDS_FOLLOWED_ACCOUNT_NN'),
                   CheckConstraint('DID_TYPE IS NOT NULL', name='DIDS_FOLLOWED_DID_TYPE_NN'),
                   ForeignKeyConstraint(['account'], ['accounts.account'], name='DIDS_FOLLOWED_ACCOUNT_FK'),
                   ForeignKeyConstraint(['scope', 'name'], ['dids.scope', 'dids.name'], name='DIDS_FOLLOWED_SCOPE_NAME_FK'))


class FollowEvents(BASE, ModelBase):
    """Represents the events affecting the datasets which are followed"""
    __tablename__ = 'dids_followed_events'
    scope = Column(String(SCOPE_LENGTH))
    name = Column(String(NAME_LENGTH))
    account = Column(String(25))
    did_type = Column(DIDType.db_type(name='DIDS_FOLLOWED_EVENTS_TYPE_CHK'))
    event_type = Column(String(1024))
    payload = Column(Text)
    _table_args = (PrimaryKeyConstraint('scope', 'name', 'account', name='DIDS_FOLLOWED_EVENTS_PK'),
                   CheckConstraint('SCOPE IS NOT NULL', name='DIDS_FOLLOWED_EVENTS_SCOPE_NN'),
                   CheckConstraint('NAME IS NOT NULL', name='DIDS_FOLLOWED_EVENTS_NAME_NN'),
                   CheckConstraint('ACCOUNT IS NOT NULL', name='DIDS_FOLLOWED_EVENTS_ACC_NN'),
                   CheckConstraint('DID_TYPE IS NOT NULL', name='DIDS_FOLLOWED_EVENTS_TYPE_NN'),
                   ForeignKeyConstraint(['account'], ['accounts.account'], name='DIDS_FOLLOWED_EVENTS_ACC_FK'),
                   Index('DIDS_FOLLOWED_EVENTS_ACC_IDX', 'account'))
>>>>>>> 256724be


def register_models(engine):
    """
    Creates database tables for all models with the given engine
    """

    models = (Account,
              AccountAttrAssociation,
              AccountLimit,
              AccountGlobalLimit,
              AccountUsage,
              AlembicVersion,
              BadReplicas,
              CollectionReplica,
              Config,
              ConstituentAssociation,
              ConstituentAssociationHistory,
              DataIdentifierAssociation,
              DataIdentifierAssociationHistory,
              DIDKey,
              DIDKeyValueAssociation,
              DataIdentifier,
              DidMeta,
              DeletedDataIdentifier,
              DidsFollowed,
              FollowEvents,
              Heartbeats,
              Identity,
              IdentityAccountAssociation,
              LifetimeExceptions,
              Message,
              MessageHistory,
              NamingConvention,
              OAuthRequest,
              QuarantinedReplica,
              RSE,
              RSEAttrAssociation,
              RSEFileAssociation,
              RSEFileAssociationHistory,
              RSELimit,
              RSEProtocols,
              RSEUsage,
              ReplicaLock,
              ReplicationRule,
              ReplicationRule,
              ReplicationRuleHistory,
              ReplicationRuleHistoryRecent,
              Request,
              Scope,
              Source,
              Subscription,
              TemporaryDataIdentifier,
              Token,
              UpdatedAccountCounter,
              UpdatedDID,
              UpdatedRSECounter,
              UpdatedCollectionReplica,
              VO)

    for model in models:
        model.metadata.create_all(engine)   # pylint: disable=maybe-no-member


def unregister_models(engine):
    """
    Drops database tables for all models with the given engine
    """
    models = (Account,
              AccountAttrAssociation,
              AccountLimit,
              AccountGlobalLimit,
              AccountUsage,
              AlembicVersion,
              BadReplicas,
              CollectionReplica,
              Config,
              ConstituentAssociation,
              ConstituentAssociationHistory,
              DataIdentifierAssociation,
              DataIdentifierAssociationHistory,
              DIDKey,
              DIDKeyValueAssociation,
              DidMeta,
              DataIdentifier,
              DeletedDataIdentifier,
              DidsFollowed,
              FollowEvents,
              Heartbeats,
              Identity,
              IdentityAccountAssociation,
              LifetimeExceptions,
              Message,
              MessageHistory,
              NamingConvention,
              OAuthRequest,
              QuarantinedReplica,
              RSE,
              RSEAttrAssociation,
              RSEFileAssociation,
              RSEFileAssociationHistory,
              RSELimit,
              RSEProtocols,
              RSEUsage,
              ReplicaLock,
              ReplicationRule,
              ReplicationRule,
              ReplicationRuleHistory,
              ReplicationRuleHistoryRecent,
              Request,
              Scope,
              Source,
              Subscription,
              Token,
              TemporaryDataIdentifier,
              UpdatedAccountCounter,
              UpdatedDID,
              UpdatedRSECounter,
              UpdatedCollectionReplica,
              VO)

    for model in models:
        model.metadata.drop_all(engine)   # pylint: disable=maybe-no-member<|MERGE_RESOLUTION|>--- conflicted
+++ resolved
@@ -1315,7 +1315,6 @@
                    ForeignKeyConstraint(['account'], ['accounts.account'], name='LIFETIME_EXCEPT_ACCOUNT_FK'))
 
 
-<<<<<<< HEAD
 class VO(BASE, ModelBase):
     """Represents the VOS in a MultiVO setup"""
     __tablename__ = 'vos'
@@ -1323,7 +1322,8 @@
     description = Column(String(255))
     email = Column(String(255))
     _table_args = (PrimaryKeyConstraint('vo', name='VO_PK'), )
-=======
+
+
 class DidsFollowed(BASE, ModelBase):
     """Represents the datasets followed by an user"""
     __tablename__ = 'dids_followed'
@@ -1356,7 +1356,6 @@
                    CheckConstraint('DID_TYPE IS NOT NULL', name='DIDS_FOLLOWED_EVENTS_TYPE_NN'),
                    ForeignKeyConstraint(['account'], ['accounts.account'], name='DIDS_FOLLOWED_EVENTS_ACC_FK'),
                    Index('DIDS_FOLLOWED_EVENTS_ACC_IDX', 'account'))
->>>>>>> 256724be
 
 
 def register_models(engine):
